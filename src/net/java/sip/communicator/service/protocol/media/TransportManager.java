<<<<<<< HEAD
/*
 * Jitsi, the OpenSource Java VoIP and Instant Messaging client.
 *
 * Distributable under LGPL license.
 * See terms of license at gnu.org.
 */
package net.java.sip.communicator.service.protocol.media;

import java.net.*;
import java.util.*;

import net.java.sip.communicator.service.netaddr.*;
import net.java.sip.communicator.service.protocol.*;
import net.java.sip.communicator.util.*;

import org.ice4j.*;
import org.ice4j.ice.*;
import org.ice4j.ice.harvest.*;
import org.ice4j.security.*;
import org.jitsi.service.configuration.*;
import org.jitsi.service.neomedia.*;

/**
 * <tt>TransportManager</tt>s are responsible for allocating ports, gathering
 * local candidates and managing ICE whenever we are using it.
 *
 * @param <U> the peer extension class like for example <tt>CallPeerSipImpl</tt>
 * or <tt>CallPeerJabberImpl</tt>
 *
 * @author Emil Ivov
 * @author Lyubomir Marinov
 * @author Sebastien Vincent
 */
public abstract class TransportManager<U extends MediaAwareCallPeer<?, ?, ?>>
{
    /**
     * The <tt>Logger</tt> used by the <tt>TransportManager</tt>
     * class and its instances for logging output.
     */
    private static final Logger logger
        = Logger.getLogger(TransportManager.class);

    /**
     * The port tracker that we should use when binding generic media streams.
     * <p>
     * Initialized by {@link #initializePortNumbers()}.
     * </p>
     */
    private static PortTracker defaultPortTracker = new PortTracker(5000, 6000);

    /**
     * The port tracker that we should use when binding video media streams.
     * <p>
     * Potentially initialized by {@link #initializePortNumbers()} if the
     * necessary properties are set.
     * </p>
     */
    private static PortTracker videoPortTracker = null;

    /**
     * The port tracker that we should use when binding data channels.
     * <p>
     * Potentially initialized by {@link #initializePortNumbers()} if the
     * necessary properties are set
     * </p>
     */
    private static PortTracker dataChannelPortTracker = null;

    /**
     * The port tracker that we should use when binding data media streams.
     * <p>
     * Potentially initialized by {@link #initializePortNumbers()} if the
     * necessary properties are set
     * </p>
     */
    private static PortTracker audioPortTracker = null;

    /**
     * RTP audio DSCP configuration property name.
     */
    private static final String RTP_AUDIO_DSCP_PROPERTY =
        "net.java.sip.communicator.impl.protocol.RTP_AUDIO_DSCP";

    /**
     * RTP video DSCP configuration property name.
     */
    private static final String RTP_VIDEO_DSCP_PROPERTY =
        "net.java.sip.communicator.impl.protocol.RTP_VIDEO_DSCP";

    /**
     * Number of empty UDP packets to send for NAT hole punching.
     */
    private static final String HOLE_PUNCH_PKT_COUNT_PROPERTY =
        "net.java.sip.communicator.impl.protocol.HOLE_PUNCH_PKT_COUNT";

    /**
     * Number of empty UDP packets to send for NAT hole punching.
     */
    private static final int DEFAULT_HOLE_PUNCH_PKT_COUNT = 3;

    /**
     * Default STUN server address.
     */
    protected static final String DEFAULT_STUN_SERVER_ADDRESS = "stun.jitsi.net";

    /**
     * Default STUN server port.
     */
    protected static final int DEFAULT_STUN_SERVER_PORT = 3478;

    /**
     * The {@link MediaAwareCallPeer} whose traffic we will be taking care of.
     */
    private U callPeer;

    /**
     * The RTP/RTCP socket couples that this <tt>TransportManager</tt> uses to
     * send and receive media flows through indexed by <tt>MediaType</tt>
     * (ordinal).
     */
    private final StreamConnector[] streamConnectors
        = new StreamConnector[MediaType.values().length];

    /**
     * Creates a new instance of this transport manager, binding it to the
     * specified peer.
     *
     * @param callPeer the {@link MediaAwareCallPeer} whose traffic we will be
     * taking care of.
     */
    protected TransportManager(U callPeer)
    {
        this.callPeer = callPeer;
    }

    /**
     * Returns the <tt>StreamConnector</tt> instance that this media handler
     * should use for streams of the specified <tt>mediaType</tt>. The method
     * would also create a new <tt>StreamConnector</tt> if no connector has
     * been initialized for this <tt>mediaType</tt> yet or in case one
     * of its underlying sockets has been closed.
     *
     * @param mediaType the <tt>MediaType</tt> that we'd like to create a
     * connector for.
     * @return this media handler's <tt>StreamConnector</tt> for the specified
     * <tt>mediaType</tt>.
     *
     * @throws OperationFailedException in case we failed to initialize our
     * connector.
     */
    public StreamConnector getStreamConnector(MediaType mediaType)
        throws OperationFailedException
    {
        int streamConnectorIndex = mediaType.ordinal();
        StreamConnector streamConnector
            = streamConnectors[streamConnectorIndex];

        if((streamConnector == null)
            || (streamConnector.getProtocol() == StreamConnector.Protocol.UDP))
        {
            DatagramSocket controlSocket;

            if((streamConnector == null)
                || streamConnector.getDataSocket().isClosed()
                || (((controlSocket = streamConnector.getControlSocket())
                        != null)
                    && controlSocket.isClosed()))
            {
                streamConnectors[streamConnectorIndex]
                    = streamConnector
                    = createStreamConnector(mediaType);
            }
        }
        else if(streamConnector.getProtocol() == StreamConnector.Protocol.TCP)
        {
            Socket controlTCPSocket;

            if(streamConnector.getDataTCPSocket().isClosed()
                || (((controlTCPSocket = streamConnector.getControlTCPSocket())
                        != null)
                    && controlTCPSocket.isClosed()))
            {
                streamConnectors[streamConnectorIndex]
                    = streamConnector
                    = createStreamConnector(mediaType);
            }
        }
        return streamConnector;
    }

    /**
     * Closes the existing <tt>StreamConnector</tt>, if any, associated with a
     * specific <tt>MediaType</tt> and removes its reference from this
     * <tt>TransportManager</tt>.
     *
     * @param mediaType the <tt>MediaType</tt> associated with the
     * <tt>StreamConnector</tt> to close
     */
    public void closeStreamConnector(MediaType mediaType)
    {
        int index = mediaType.ordinal();
        StreamConnector streamConnector = streamConnectors[index];

        if (streamConnector != null)
        {
            closeStreamConnector(mediaType, streamConnector);
            streamConnectors[index] = null;
        }
    }

    /**
     * Closes a specific <tt>StreamConnector</tt> associated with a specific
     * <tt>MediaType</tt>. If this <tt>TransportManager</tt> has a reference to
     * the specified <tt>streamConnector</tt>, it remains. Allows extenders to
     * override and perform additional customizations to the closing of the
     * specified <tt>streamConnector</tt>.
     *
     * @param mediaType the <tt>MediaType</tt> associated with the specified
     * <tt>streamConnector</tt>
     * @param streamConnector the <tt>StreamConnector</tt> to be closed
     * @see #closeStreamConnector(MediaType)
     */
    protected void closeStreamConnector(
            MediaType mediaType,
            StreamConnector streamConnector)
    {
        /*
         * XXX The connected owns the sockets so it is important that it
         * decides whether to close them i.e. this TransportManager is not
         * allowed to explicitly close the sockets by itself.
         */
        streamConnector.close();
    }

    /**
     * Creates a media <tt>StreamConnector</tt>. The method takes into account
     * the minimum and maximum media port boundaries.
     *
     * @param mediaType the <tt>MediaType</tt> of the stream for which a new
     * <tt>StreamConnector</tt> is to be created
     * @return a new <tt>StreamConnector</tt>.
     *
     * @throws OperationFailedException if the binding of the sockets fails.
     */
    protected StreamConnector createStreamConnector(MediaType mediaType)
        throws OperationFailedException
    {
        NetworkAddressManagerService nam
            = ProtocolMediaActivator.getNetworkAddressManagerService();
        InetAddress intendedDestination = getIntendedDestination(getCallPeer());
        InetAddress localHostForPeer = nam.getLocalHost(intendedDestination);

        //make sure our port numbers reflect the configuration service settings
        initializePortNumbers();

        PortTracker portTracker = getPortTracker(mediaType);

        //create the RTP socket.
        DatagramSocket rtpSocket = null;
        try
        {
            rtpSocket = nam.createDatagramSocket(
                localHostForPeer, portTracker.getPort(),
                portTracker.getMinPort(), portTracker.getMaxPort());
        }
        catch (Exception exc)
        {
            throw new OperationFailedException(
                "Failed to allocate the network ports necessary for the call.",
                OperationFailedException.INTERNAL_ERROR, exc);
        }

        //make sure that next time we don't try to bind on occupied ports
        //also, refuse validation in case someone set the tracker range to 1
        portTracker.setNextPort( rtpSocket.getLocalPort() + 1, false);

        //create the RTCP socket, preferably on the port following our RTP one.
        DatagramSocket rtcpSocket = null;
        try
        {
            rtcpSocket = nam.createDatagramSocket(
                localHostForPeer, portTracker.getPort(),
                portTracker.getMinPort(), portTracker.getMaxPort());
        }
        catch (Exception exc)
        {
           throw new OperationFailedException(
                "Failed to allocate the network ports necessary for the call.",
                OperationFailedException.INTERNAL_ERROR,
                exc);
        }

        //make sure that next time we don't try to bind on occupied ports
        portTracker.setNextPort( rtcpSocket.getLocalPort() + 1);

        return new DefaultStreamConnector(rtpSocket, rtcpSocket);
    }

    /**
     * (Re)Sets the all the port allocators to reflect current values specified
     * in the <tt>ConfigurationService</tt>. Calling this method may very well
     * result in creating new port allocators or destroying exising ones.
     */
    protected static void initializePortNumbers()
    {
        //try the default tracker first
        ConfigurationService configuration
            = ProtocolMediaActivator.getConfigurationService();
        String minPortNumberStr = configuration.getString(
            OperationSetBasicTelephony.MIN_MEDIA_PORT_NUMBER_PROPERTY_NAME);

        String maxPortNumberStr = configuration.getString(
                OperationSetBasicTelephony.MAX_MEDIA_PORT_NUMBER_PROPERTY_NAME);

        //try to send the specified range. If there's no specified range in
        //configuration, we'll just leave the tracker as it is: [5000 to 6000]
        defaultPortTracker.tryRange(minPortNumberStr, maxPortNumberStr);


        //try the VIDEO tracker
        minPortNumberStr = configuration.getString(
            OperationSetBasicTelephony.MIN_VIDEO_PORT_NUMBER_PROPERTY_NAME);

        maxPortNumberStr = configuration.getString(
            OperationSetBasicTelephony.MAX_VIDEO_PORT_NUMBER_PROPERTY_NAME);

        //try to send the specified range. If there's no specified range in
        //configuration, we'll just leave this tracker to null
        videoPortTracker
            = PortTracker.createTracker(minPortNumberStr, maxPortNumberStr);


        //try the AUDIO tracker
        minPortNumberStr = configuration.getString(
            OperationSetBasicTelephony.MIN_AUDIO_PORT_NUMBER_PROPERTY_NAME);

        maxPortNumberStr = configuration.getString(
            OperationSetBasicTelephony.MAX_AUDIO_PORT_NUMBER_PROPERTY_NAME);

        //try to send the specified range. If there's no specified range in
        //configuration, we'll just leave this tracker to null
        audioPortTracker
            = PortTracker.createTracker(minPortNumberStr, maxPortNumberStr);

        //try the DATA CHANNEL tracker
        minPortNumberStr = configuration.getString(OperationSetBasicTelephony
            .MIN_DATA_CHANNEL_PORT_NUMBER_PROPERTY_NAME);

        maxPortNumberStr = configuration.getString(OperationSetBasicTelephony
            .MAX_DATA_CHANNEL_PORT_NUMBER_PROPERTY_NAME);

        //try to send the specified range. If there's no specified range in
        //configuration, we'll just leave this tracker to null
        dataChannelPortTracker
            = PortTracker.createTracker(minPortNumberStr, maxPortNumberStr);
    }

    /**
     * Returns the <tt>InetAddress</tt> that we are using in one of our
     * <tt>StreamConnector</tt>s or, in case we don't have any connectors yet
     * the address returned by the our network address manager as the best local
     * address to use when contacting the <tt>CallPeer</tt> associated with this
     * <tt>MediaHandler</tt>. This method is primarily meant for use with the
     * o= and c= fields of a newly created session description. The point is
     * that we create our <tt>StreamConnector</tt>s when constructing the media
     * descriptions so we already have a specific local address assigned to them
     * at the time we get ready to create the c= and o= fields. It is therefore
     * better to try and return one of these addresses before trying the net
     * address manager again and running the slight risk of getting a different
     * address.
     *
     * @return an <tt>InetAddress</tt> that we use in one of the
     * <tt>StreamConnector</tt>s in this class.
     */
    public InetAddress getLastUsedLocalHost()
    {
        for (MediaType mediaType : MediaType.values())
        {
            StreamConnector streamConnector
                = streamConnectors[mediaType.ordinal()];

            if (streamConnector != null)
                return streamConnector.getDataSocket().getLocalAddress();
        }

        NetworkAddressManagerService nam
            = ProtocolMediaActivator.getNetworkAddressManagerService();
        InetAddress intendedDestination = getIntendedDestination(getCallPeer());

        return nam.getLocalHost(intendedDestination);
    }

    /**
     * Send empty UDP packets to target destination data/control ports
     * in order to open ports on NATs or and help RTP proxies latch onto our
     * RTP ports.
     *
     * @param target <tt>MediaStreamTarget</tt>
     * @param type the {@link MediaType} of the connector we'd like to send
     * the hole punching packet through.
     */
    public void sendHolePunchPacket(MediaStreamTarget target, MediaType type)
    {
        logger.info("Send NAT hole punch packets");

        //check how many hole punch packets we would be supposed to send:
        int packetCount = ProtocolMediaActivator.getConfigurationService()
                    .getInt(HOLE_PUNCH_PKT_COUNT_PROPERTY,
                        DEFAULT_HOLE_PUNCH_PKT_COUNT);

        if (packetCount < 0)
            packetCount = DEFAULT_HOLE_PUNCH_PKT_COUNT;

        try
        {
            StreamConnector connector = getStreamConnector(type);

            synchronized(connector)
            {
                if(connector.getProtocol() == StreamConnector.Protocol.TCP)
                    return;

                DatagramSocket socket;

                //we may want to send more than one packet in case they get lost
                for(int i=0; i < packetCount; i++)
                {
                    /* data port (RTP) */
                    if((socket = connector.getDataSocket()) != null)
                    {
                        socket.send(
                            new DatagramPacket(
                                new byte[0],
                                0,
                                target.getDataAddress().getAddress(),
                                target.getDataAddress().getPort()));
                    }

                    /* control port (RTCP) */
                    if((socket = connector.getControlSocket()) != null)
                    {
                        socket.send(
                            new DatagramPacket(
                                new byte[0],
                                0,
                                target.getControlAddress().getAddress(),
                                target.getControlAddress().getPort()));
                    }
                }
            }
        }
        catch(Exception e)
        {
            logger.error("Error cannot send to remote peer", e);
        }
    }

    /**
     * Set traffic class (QoS) for the RTP socket.
     *
     * @param target <tt>MediaStreamTarget</tt>
     * @param type the {@link MediaType} of the connector we'd like to set
     * traffic class
     */
    protected void setTrafficClass(MediaStreamTarget target, MediaType type)
    {
        // get traffic class value for RTP audio/video
        int trafficClass = getDSCP(type);

        if(trafficClass <= 0)
            return;

        if (logger.isInfoEnabled())
            logger.info(
                "Set traffic class for " + type + " to " + trafficClass);
        try
        {
            StreamConnector connector = getStreamConnector(type);

            synchronized(connector)
            {
                if(connector.getProtocol() == StreamConnector.Protocol.TCP)
                {
                    connector.getDataTCPSocket().setTrafficClass(trafficClass);

                    Socket controlTCPSocket = connector.getControlTCPSocket();

                    if (controlTCPSocket != null)
                        controlTCPSocket.setTrafficClass(trafficClass);
                }
                else
                {
                    /* data port (RTP) */
                    connector.getDataSocket().setTrafficClass(trafficClass);

                    /* control port (RTCP) */
                    DatagramSocket controlSocket = connector.getControlSocket();

                    if (controlSocket != null)
                        controlSocket.setTrafficClass(trafficClass);
                }
            }
        }
        catch(Exception e)
        {
            logger.error(
                "Failed to set traffic class for " + type + " to "
                    + trafficClass,
                e);
        }
    }

    /**
     * Gets the SIP traffic class associated with a specific <tt>MediaType</tt>
     * from the configuration.
     *
     * @param type the <tt>MediaType</tt> to get the associated SIP traffic
     * class of
     * @return the SIP traffic class associated with the specified
     * <tt>MediaType</tt> or <tt>0</tt> if not configured
     */
    private int getDSCP(MediaType type)
    {
        String dscpPropertyName;

        switch (type)
        {
        case AUDIO:
            dscpPropertyName = RTP_AUDIO_DSCP_PROPERTY;
            break;
        case VIDEO:
            dscpPropertyName = RTP_VIDEO_DSCP_PROPERTY;
            break;
        default:
            dscpPropertyName = null;
            break;
        }

        return
            (dscpPropertyName == null)
                ? 0
                : (ProtocolMediaActivator.getConfigurationService().getInt(
                        dscpPropertyName,
                        0)
                    << 2);
    }

    /**
     * Returns the <tt>InetAddress</tt> that is most likely to be used as a
     * next hop when contacting the specified <tt>destination</tt>. This is
     * an utility method that is used whenever we have to choose one of our
     * local addresses to put in the Via, Contact or (in the case of no
     * registrar accounts) From headers.
     *
     * @param peer the CallPeer that we would contact.
     *
     * @return the <tt>InetAddress</tt> that is most likely to be to be used
     * as a next hop when contacting the specified <tt>destination</tt>.
     *
     * @throws IllegalArgumentException if <tt>destination</tt> is not a valid
     * host/ip/fqdn
     */
    protected abstract InetAddress getIntendedDestination(U peer);

    /**
     * Returns the {@link MediaAwareCallPeer} that this transport manager is
     * serving.
     *
     * @return the {@link MediaAwareCallPeer} that this transport manager is
     * serving.
     */
    public U getCallPeer()
    {
        return callPeer;
    }

    /**
     * Returns the port tracker that we are supposed to use when binding ports
     * for the specified {@link MediaType}.
     *
     * @param mediaType the media type that we want to obtain a locator for.
     *
     * @return the port tracker that we are supposed to use when binding ports
     * for the specified {@link MediaType}.
     */
    protected static PortTracker getPortTracker(MediaType mediaType)
    {
        if(MediaType.AUDIO == mediaType && audioPortTracker != null)
            return audioPortTracker;

        if(MediaType.VIDEO == mediaType && videoPortTracker != null)
            return videoPortTracker;

        return defaultPortTracker;
    }

    /**
     * Returns the port tracker that we are supposed to use when binding ports
     * for the {@link MediaType} indicated by the string param. If we do not
     * recognize the string as a valid media type, we simply return the default
     * port tracker.
     *
     * @param mediaTypeStr the name of the media type that we want to obtain a
     * locator for.
     *
     * @return the port tracker that we are supposed to use when binding ports
     * for the {@link MediaType} with the specified name or the default tracker
     * in case the name doesn't ring a bell.
     */
    protected static PortTracker getPortTracker(String mediaTypeStr)
    {
        try
        {
            MediaType mediaType = MediaType.parseString(mediaTypeStr);

            return getPortTracker(mediaType);
        }
        catch (Exception exc)
        {
            logger.info(
                "Returning default port tracker for unrecognized media type: "
                + mediaTypeStr);

            return defaultPortTracker;
        }
    }

    /**
     * Creates the ICE agent that we would be using in this transport manager
     * for all negotiation.
     *
     * @return the ICE agent to use for all the ICE negotiation that this
     * transport manager would be going through
     */
    protected Agent createIceAgent()
    {
        long startGatheringHarvesterTime = System.currentTimeMillis();
        CallPeer peer = getCallPeer();
        ProtocolProviderService provider = peer.getProtocolProvider();
        NetworkAddressManagerService namSer
                    = ProtocolMediaActivator.getNetworkAddressManagerService();
        boolean atLeastOneStunServer = false;
        Agent agent = namSer.createIceAgent();

        //we will now create the harvesters
        AccountID accID = provider.getAccountID();

        //now create stun server descriptors for whatever other STUN/TURN
        //servers the user may have set.
        for(CandidateHarvester harvester : getStunHarvesters(accID))
        {
            if(harvester instanceof StunCandidateHarvester)
                atLeastOneStunServer = true;

            agent.addCandidateHarvester(harvester);
        }

        if(!atLeastOneStunServer)
        {
            /* we have no configured or discovered STUN server so takes the
             * default provided by us if user allows it
             */
            if(accID.isUseDefaultStunServer())
            {
                TransportAddress address = new TransportAddress(
                        DEFAULT_STUN_SERVER_ADDRESS,
                        DEFAULT_STUN_SERVER_PORT,
                        Transport.UDP);
                StunCandidateHarvester harvester =
                    new StunCandidateHarvester(address);

                if(harvester != null)
                {
                    agent.addCandidateHarvester(harvester);
                }
            }
        }

        if(accID.isUPNPEnabled())
        {
            UPNPHarvester upnpHarvester = new UPNPHarvester();

            if(upnpHarvester != null)
            {
                agent.addCandidateHarvester(upnpHarvester);
            }
        }

        long stopGatheringHarvesterTime = System.currentTimeMillis();
        long  gatheringHarvesterTime
            = stopGatheringHarvesterTime - startGatheringHarvesterTime;
        if (logger.isInfoEnabled())
            logger.info("End gathering harvester within "
                    + gatheringHarvesterTime + " ms");
        return agent;
    }

    /**
     * Creates and returns a list of candidate STUN/TURN harvesters as per the
     * account configuration contained in the specified account ID.
     *
     * @param accID the ID of the account whose configuration we should search
     * for STUN servers.
     *
     * @return a list of {@StunCandidateHarvester}s configured for the account
     * with the specified ID.
     */
    protected List<CandidateHarvester> getStunHarvesters(AccountID accID)
    {
        List<StunServerDescriptor> stunServerDescriptors
            = accID.getStunServers(ProtocolMediaActivator.bundleContext);
        List<CandidateHarvester> stunHarvesters
            = new ArrayList<CandidateHarvester>(stunServerDescriptors.size());


        for(StunServerDescriptor desc : stunServerDescriptors)
        {
            TransportAddress address = new TransportAddress(
                            desc.getAddress(), desc.getPort(), Transport.UDP);

            // if we get STUN server from automatic discovery, it may just
            // be server name (i.e. stun.domain.org) and it may be possible that
            // it cannot be resolved
            if(address.getAddress() == null)
            {
                logger.info("Unresolved address for " + address);
                continue;
            }

            StunCandidateHarvester harvester;

            if(desc.isTurnSupported())
            {
                //Yay! a TURN server
                harvester
                    = new TurnCandidateHarvester(
                            address,
                            new LongTermCredential(
                                    desc.getUsername(),
                                    desc.getPassword()));
            }
            else
            {
                //this is a STUN only server
                harvester = new StunCandidateHarvester(address);
            }

            if (logger.isInfoEnabled())
                logger.info("Adding pre-configured harvester " + harvester);

            stunHarvesters.add(harvester);
        }

        return stunHarvesters;
    }

    /**
     * Creates an {@link IceMediaStream} with the specified <tt>media</tt>
     * name.
     *
     * @param media the name of the stream we'd like to create.
     * @param iceAgent the ICE agent that will create and handle th stream.
     *
     * @return the newly created {@link IceMediaStream}
     *
     * @throws OperationFailedException if binding on the specified media stream
     * fails for some reason.
     */
    protected IceMediaStream createIceStream(String media, Agent iceAgent)
        throws OperationFailedException
    {
        NetworkAddressManagerService namSer
                    = ProtocolMediaActivator.getNetworkAddressManagerService();
        IceMediaStream stream;
        try
        {
            //the following call involves STUN processing so it may take a while
            stream = namSer.createIceStream(
                        getPortTracker(media).getPort(), media, iceAgent);
        }
        catch (Exception ex)
        {
            throw new OperationFailedException(
                    "Failed to initialize stream " + media,
                    OperationFailedException.INTERNAL_ERROR,
                    ex);
        }

        //let's now update the next port var as best we can: we would assume
        //that all local candidates are bound on the same port and set it
        //to the one just above. if the assumption is wrong the next bind
        //would simply include one more bind retry.
        try
        {
            getPortTracker(media).setNextPort(
                1 + stream.getComponent(Component.RTCP).getLocalCandidates()
                    .get(0).getTransportAddress() .getPort());
        }
        catch(Throwable t)
        {
            //hey, we were just trying to be nice. if that didn't work for
            //some reason we really can't be held responsible!
            logger.debug("Determining next port didn't work: ", t);
        }

        return stream;
    }


    /**
     * Returns a list of servers that are specific to the implementing protocol.
     * Such servers include Jingle Node relays (XMPP only), or TurnServers using
     * the credentials of the protocol. This list is added to all ICE
     * {@link Agent}s created by this manager.
     *
     * @return a {@link List} of candidate harvesters to add to all newly
     * created ICE {@link Agent}s or <tt>null</tt> if there are none.
     */
    protected List<CandidateHarvester> getProtocolSpecificHarvesters()
    {
        return null;
    }

    /**
     * Returns the extended type of the candidate selected if this transport
     * manager is using ICE.
     *
     * @param streamName The stream name (AUDIO, VIDEO);
     *
     * @return The extended type of the candidate selected if this transport
     * manager is using ICE. Otherwise, returns null.
     */
    public abstract String getICECandidateExtendedType(String streamName);

    /**
     * Returns the current state of ICE processing.
     *
     * @return the current state of ICE processing if this transport
     * manager is using ICE. Otherwise, returns null.
     */
    public abstract String getICEState();

    /**
     * Returns the ICE local host address.
     *
     * @param streamName The stream name (AUDIO, VIDEO);
     *
     * @return the ICE local host address if this transport
     * manager is using ICE. Otherwise, returns null.
     */
    public abstract InetSocketAddress getICELocalHostAddress(String streamName);

    /**
     * Returns the ICE remote host address.
     *
     * @param streamName The stream name (AUDIO, VIDEO);
     *
     * @return the ICE remote host address if this transport
     * manager is using ICE. Otherwise, returns null.
     */
    public abstract InetSocketAddress getICERemoteHostAddress(
            String streamName);

    /**
     * Returns the ICE local reflexive address (server or peer reflexive).
     *
     * @param streamName The stream name (AUDIO, VIDEO);
     *
     * @return the ICE local reflexive address. May be null if this transport
     * manager is not using ICE or if there is no reflexive address for the
     * local candidate used.
     */
    public abstract InetSocketAddress getICELocalReflexiveAddress(
            String streamName);

    /**
     * Returns the ICE remote reflexive address (server or peer reflexive).
     *
     * @param streamName The stream name (AUDIO, VIDEO);
     *
     * @return the ICE remote reflexive address. May be null if this transport
     * manager is not using ICE or if there is no reflexive address for the
     * remote candidate used.
     */
    public abstract InetSocketAddress getICERemoteReflexiveAddress(
            String streamName);

    /**
     * Returns the ICE local relayed address (server or peer relayed).
     *
     * @param streamName The stream name (AUDIO, VIDEO);
     *
     * @return the ICE local relayed address. May be null if this transport
     * manager is not using ICE or if there is no relayed address for the
     * local candidate used.
     */
    public abstract InetSocketAddress getICELocalRelayedAddress(
            String streamName);

    /**
     * Returns the ICE remote relayed address (server or peer relayed).
     *
     * @param streamName The stream name (AUDIO, VIDEO);
     *
     * @return the ICE remote relayed address. May be null if this transport
     * manager is not using ICE or if there is no relayed address for the
     * remote candidate used.
     */
    public abstract InetSocketAddress getICERemoteRelayedAddress(
            String streamName);

    /**
     * Returns the total harvesting time (in ms) for all harvesters.
     *
     * @return The total harvesting time (in ms) for all the harvesters. 0 if
     * the ICE agent is null, or if the agent has nevers harvested.
     */
    public abstract long getTotalHarvestingTime();

    /**
     * Returns the harvesting time (in ms) for the harvester given in parameter.
     *
     * @param harvesterName The class name if the harvester.
     *
     * @return The harvesting time (in ms) for the harvester given in parameter.
     * 0 if this harvester does not exists, if the ICE agent is null, or if the
     * agent has never harvested with this harvester.
     */
    public abstract long getHarvestingTime(String harvesterName);

    /**
     * Returns the number of harvesting for this agent.
     *
     * @return The number of harvesting for this agent.
     */
    public abstract int getNbHarvesting();

    /**
     * Returns the number of harvesting time for the harvester given in
     * parameter.
     *
     * @param harvesterName The class name if the harvester.
     *
     * @return The number of harvesting time for the harvester given in
     * parameter.
     */
    public abstract int getNbHarvesting(String harvesterName);

    /**
     * Returns the ICE candidate extended type selected by the given agent.
     *
     * @param iceAgent The ICE agent managing the ICE offer/answer exchange,
     * collecting and selecting the candidate.
     * @param streamName The stream name (AUDIO, VIDEO);
     *
     * @return The ICE candidate extended type selected by the given agent. null
     * if the iceAgent is null or if there is no candidate selected or
     * available.
     */
    public static String getICECandidateExtendedType(
            Agent iceAgent,
            String streamName)
    {
        if(iceAgent != null)
        {
            LocalCandidate localCandidate =
                iceAgent.getSelectedLocalCandidate(streamName);
            if(localCandidate != null)
            {
                return localCandidate.getExtendedType().toString();
            }
        }
        return null;
    }
}
=======
/*
 * Jitsi, the OpenSource Java VoIP and Instant Messaging client.
 *
 * Distributable under LGPL license.
 * See terms of license at gnu.org.
 */
package net.java.sip.communicator.service.protocol.media;

import java.net.*;

import net.java.sip.communicator.service.netaddr.*;
import net.java.sip.communicator.service.protocol.*;
import net.java.sip.communicator.util.*;

import org.ice4j.ice.*;
import org.jitsi.service.configuration.*;
import org.jitsi.service.neomedia.*;

/**
 * <tt>TransportManager</tt>s are responsible for allocating ports, gathering
 * local candidates and managing ICE whenever we are using it.
 *
 * @param <U> the peer extension class like for example <tt>CallPeerSipImpl</tt>
 * or <tt>CallPeerJabberImpl</tt>
 *
 * @author Emil Ivov
 * @author Lyubomir Marinov
 * @author Sebastien Vincent
 */
public abstract class TransportManager<U extends MediaAwareCallPeer<?, ?, ?>>
{
    /**
     * The <tt>Logger</tt> used by the <tt>TransportManager</tt>
     * class and its instances for logging output.
     */
    private static final Logger logger
        = Logger.getLogger(TransportManager.class);

    /**
     * The port tracker that we should use when binding generic media streams.
     * <p>
     * Initialized by {@link #initializePortNumbers()}.
     * </p>
     */
    private static PortTracker defaultPortTracker = new PortTracker(5000, 6000);

    /**
     * The port tracker that we should use when binding video media streams.
     * <p>
     * Potentially initialized by {@link #initializePortNumbers()} if the
     * necessary properties are set.
     * </p>
     */
    private static PortTracker videoPortTracker = null;

    /**
     * The port tracker that we should use when binding data channels.
     * <p>
     * Potentially initialized by {@link #initializePortNumbers()} if the
     * necessary properties are set
     * </p>
     */
    private static PortTracker dataChannelPortTracker = null;

    /**
     * The port tracker that we should use when binding data media streams.
     * <p>
     * Potentially initialized by {@link #initializePortNumbers()} if the
     * necessary properties are set
     * </p>
     */
    private static PortTracker audioPortTracker = null;

    /**
     * RTP audio DSCP configuration property name.
     */
    private static final String RTP_AUDIO_DSCP_PROPERTY =
        "net.java.sip.communicator.impl.protocol.RTP_AUDIO_DSCP";

    /**
     * RTP video DSCP configuration property name.
     */
    private static final String RTP_VIDEO_DSCP_PROPERTY =
        "net.java.sip.communicator.impl.protocol.RTP_VIDEO_DSCP";

    /**
     * Number of empty UDP packets to send for NAT hole punching.
     */
    private static final String HOLE_PUNCH_PKT_COUNT_PROPERTY =
        "net.java.sip.communicator.impl.protocol.HOLE_PUNCH_PKT_COUNT";

    /**
     * Number of empty UDP packets to send for NAT hole punching.
     */
    private static final int DEFAULT_HOLE_PUNCH_PKT_COUNT = 3;

    /**
     * The {@link MediaAwareCallPeer} whose traffic we will be taking care of.
     */
    private U callPeer;

    /**
     * The RTP/RTCP socket couples that this <tt>TransportManager</tt> uses to
     * send and receive media flows through indexed by <tt>MediaType</tt>
     * (ordinal).
     */
    private final StreamConnector[] streamConnectors
        = new StreamConnector[MediaType.values().length];

    /**
     * Creates a new instance of this transport manager, binding it to the
     * specified peer.
     *
     * @param callPeer the {@link MediaAwareCallPeer} whose traffic we will be
     * taking care of.
     */
    protected TransportManager(U callPeer)
    {
        this.callPeer = callPeer;
    }

    /**
     * Returns the <tt>StreamConnector</tt> instance that this media handler
     * should use for streams of the specified <tt>mediaType</tt>. The method
     * would also create a new <tt>StreamConnector</tt> if no connector has
     * been initialized for this <tt>mediaType</tt> yet or in case one
     * of its underlying sockets has been closed.
     *
     * @param mediaType the <tt>MediaType</tt> that we'd like to create a
     * connector for.
     * @return this media handler's <tt>StreamConnector</tt> for the specified
     * <tt>mediaType</tt>.
     *
     * @throws OperationFailedException in case we failed to initialize our
     * connector.
     */
    public StreamConnector getStreamConnector(MediaType mediaType)
        throws OperationFailedException
    {
        int streamConnectorIndex = mediaType.ordinal();
        StreamConnector streamConnector
            = streamConnectors[streamConnectorIndex];

        if((streamConnector == null)
            || (streamConnector.getProtocol() == StreamConnector.Protocol.UDP))
        {
            DatagramSocket controlSocket;

            if((streamConnector == null)
                || streamConnector.getDataSocket().isClosed()
                || (((controlSocket = streamConnector.getControlSocket())
                        != null)
                    && controlSocket.isClosed()))
            {
                streamConnectors[streamConnectorIndex]
                    = streamConnector
                    = createStreamConnector(mediaType);
            }
        }
        else if(streamConnector.getProtocol() == StreamConnector.Protocol.TCP)
        {
            Socket controlTCPSocket;

            if(streamConnector.getDataTCPSocket().isClosed()
                || (((controlTCPSocket = streamConnector.getControlTCPSocket())
                        != null)
                    && controlTCPSocket.isClosed()))
            {
                streamConnectors[streamConnectorIndex]
                    = streamConnector
                    = createStreamConnector(mediaType);
            }
        }
        return streamConnector;
    }

    /**
     * Closes the existing <tt>StreamConnector</tt>, if any, associated with a
     * specific <tt>MediaType</tt> and removes its reference from this
     * <tt>TransportManager</tt>.
     *
     * @param mediaType the <tt>MediaType</tt> associated with the
     * <tt>StreamConnector</tt> to close
     */
    public void closeStreamConnector(MediaType mediaType)
    {
        int index = mediaType.ordinal();
        StreamConnector streamConnector = streamConnectors[index];

        if (streamConnector != null)
        {
            closeStreamConnector(mediaType, streamConnector);
            streamConnectors[index] = null;
        }
    }

    /**
     * Closes a specific <tt>StreamConnector</tt> associated with a specific
     * <tt>MediaType</tt>. If this <tt>TransportManager</tt> has a reference to
     * the specified <tt>streamConnector</tt>, it remains. Allows extenders to
     * override and perform additional customizations to the closing of the
     * specified <tt>streamConnector</tt>.
     *
     * @param mediaType the <tt>MediaType</tt> associated with the specified
     * <tt>streamConnector</tt>
     * @param streamConnector the <tt>StreamConnector</tt> to be closed
     * @see #closeStreamConnector(MediaType)
     */
    protected void closeStreamConnector(
            MediaType mediaType,
            StreamConnector streamConnector)
    {
        /*
         * XXX The connected owns the sockets so it is important that it
         * decides whether to close them i.e. this TransportManager is not
         * allowed to explicitly close the sockets by itself.
         */
        streamConnector.close();
    }

    /**
     * Creates a media <tt>StreamConnector</tt> for a stream of a specific
     * <tt>MediaType</tt>. The minimum and maximum of the media port boundaries
     * are taken into account.
     *
     * @param mediaType the <tt>MediaType</tt> of the stream for which a
     * <tt>StreamConnector</tt> is to be created
     * @return a <tt>StreamConnector</tt> for the stream of the specified
     * <tt>mediaType</tt>
     * @throws OperationFailedException if the binding of the sockets fails
     */
    protected StreamConnector createStreamConnector(MediaType mediaType)
        throws OperationFailedException
    {
        NetworkAddressManagerService nam
            = ProtocolMediaActivator.getNetworkAddressManagerService();
        InetAddress intendedDestination = getIntendedDestination(getCallPeer());
        InetAddress localHostForPeer = nam.getLocalHost(intendedDestination);

        //make sure our port numbers reflect the configuration service settings
        initializePortNumbers();

        PortTracker portTracker = getPortTracker(mediaType);

        //create the RTP socket.
        DatagramSocket rtpSocket = null;
        try
        {
            rtpSocket = nam.createDatagramSocket(
                localHostForPeer, portTracker.getPort(),
                portTracker.getMinPort(), portTracker.getMaxPort());
        }
        catch (Exception exc)
        {
            throw new OperationFailedException(
                "Failed to allocate the network ports necessary for the call.",
                OperationFailedException.INTERNAL_ERROR, exc);
        }

        //make sure that next time we don't try to bind on occupied ports
        //also, refuse validation in case someone set the tracker range to 1
        portTracker.setNextPort( rtpSocket.getLocalPort() + 1, false);

        //create the RTCP socket, preferably on the port following our RTP one.
        DatagramSocket rtcpSocket = null;
        try
        {
            rtcpSocket = nam.createDatagramSocket(
                localHostForPeer, portTracker.getPort(),
                portTracker.getMinPort(), portTracker.getMaxPort());
        }
        catch (Exception exc)
        {
           throw new OperationFailedException(
                "Failed to allocate the network ports necessary for the call.",
                OperationFailedException.INTERNAL_ERROR,
                exc);
        }

        //make sure that next time we don't try to bind on occupied ports
        portTracker.setNextPort( rtcpSocket.getLocalPort() + 1);

        return new DefaultStreamConnector(rtpSocket, rtcpSocket);
    }

    /**
     * (Re)Sets the all the port allocators to reflect current values specified
     * in the <tt>ConfigurationService</tt>. Calling this method may very well
     * result in creating new port allocators or destroying existing ones.
     */
    protected static void initializePortNumbers()
    {
        //try the default tracker first
        ConfigurationService cfg
            = ProtocolMediaActivator.getConfigurationService();
        String minPortNumberStr
            = cfg.getString(
                    OperationSetBasicTelephony
                        .MIN_MEDIA_PORT_NUMBER_PROPERTY_NAME);
        String maxPortNumberStr
            = cfg.getString(
                    OperationSetBasicTelephony
                        .MAX_MEDIA_PORT_NUMBER_PROPERTY_NAME);

        //try to send the specified range. If there's no specified range in
        //configuration, we'll just leave the tracker as it is: [5000 to 6000]
        defaultPortTracker.tryRange(minPortNumberStr, maxPortNumberStr);

        //try the VIDEO tracker
        minPortNumberStr
            = cfg.getString(
                    OperationSetBasicTelephony
                        .MIN_VIDEO_PORT_NUMBER_PROPERTY_NAME);
        maxPortNumberStr
            = cfg.getString(
                    OperationSetBasicTelephony
                        .MAX_VIDEO_PORT_NUMBER_PROPERTY_NAME);
        //try to send the specified range. If there's no specified range in
        //configuration, we'll just leave this tracker to null
        videoPortTracker
            = PortTracker.createTracker(minPortNumberStr, maxPortNumberStr);

        //try the AUDIO tracker
        minPortNumberStr
            = cfg.getString(
                    OperationSetBasicTelephony
                        .MIN_AUDIO_PORT_NUMBER_PROPERTY_NAME);
        maxPortNumberStr
            = cfg.getString(
                    OperationSetBasicTelephony
                        .MAX_AUDIO_PORT_NUMBER_PROPERTY_NAME);
        //try to send the specified range. If there's no specified range in
        //configuration, we'll just leave this tracker to null
        audioPortTracker
            = PortTracker.createTracker(minPortNumberStr, maxPortNumberStr);

        //try the DATA CHANNEL tracker
        minPortNumberStr
            = cfg.getString(
                    OperationSetBasicTelephony
                        .MIN_DATA_CHANNEL_PORT_NUMBER_PROPERTY_NAME);
        maxPortNumberStr
            = cfg.getString(
                    OperationSetBasicTelephony
                        .MAX_DATA_CHANNEL_PORT_NUMBER_PROPERTY_NAME);

        //try to send the specified range. If there's no specified range in
        //configuration, we'll just leave this tracker to null
        dataChannelPortTracker
            = PortTracker.createTracker(minPortNumberStr, maxPortNumberStr);
    }

    /**
     * Returns the <tt>InetAddress</tt> that we are using in one of our
     * <tt>StreamConnector</tt>s or, in case we don't have any connectors yet
     * the address returned by the our network address manager as the best local
     * address to use when contacting the <tt>CallPeer</tt> associated with this
     * <tt>MediaHandler</tt>. This method is primarily meant for use with the
     * o= and c= fields of a newly created session description. The point is
     * that we create our <tt>StreamConnector</tt>s when constructing the media
     * descriptions so we already have a specific local address assigned to them
     * at the time we get ready to create the c= and o= fields. It is therefore
     * better to try and return one of these addresses before trying the net
     * address manager again and running the slight risk of getting a different
     * address.
     *
     * @return an <tt>InetAddress</tt> that we use in one of the
     * <tt>StreamConnector</tt>s in this class.
     */
    public InetAddress getLastUsedLocalHost()
    {
        for (MediaType mediaType : MediaType.values())
        {
            StreamConnector streamConnector
                = streamConnectors[mediaType.ordinal()];

            if (streamConnector != null)
                return streamConnector.getDataSocket().getLocalAddress();
        }

        NetworkAddressManagerService nam
            = ProtocolMediaActivator.getNetworkAddressManagerService();
        InetAddress intendedDestination = getIntendedDestination(getCallPeer());

        return nam.getLocalHost(intendedDestination);
    }

    /**
     * Sends empty UDP packets to target destination data/control ports in order
     * to open ports on NATs or and help RTP proxies latch onto our RTP ports.
     *
     * @param target <tt>MediaStreamTarget</tt>
     * @param type the {@link MediaType} of the connector we'd like to send the
     * hole punching packet through.
     */
    public void sendHolePunchPacket(MediaStreamTarget target, MediaType type)
    {
        logger.info("Send NAT hole punch packets");

        //check how many hole punch packets we would be supposed to send:
        int packetCount
            = ProtocolMediaActivator.getConfigurationService().getInt(
                    HOLE_PUNCH_PKT_COUNT_PROPERTY,
                    DEFAULT_HOLE_PUNCH_PKT_COUNT);

        if (packetCount < 0)
            packetCount = DEFAULT_HOLE_PUNCH_PKT_COUNT;
        if (packetCount == 0)
            return;

        try
        {
            StreamConnector connector = getStreamConnector(type);

            if(connector.getProtocol() == StreamConnector.Protocol.TCP)
                return;

            byte[] buf = new byte[0];

            synchronized(connector)
            {
                //we may want to send more than one packet in case they get lost
                for(int i=0; i < packetCount; i++)
                {
                    DatagramSocket socket;

                    // data/RTP
                    if((socket = connector.getDataSocket()) != null)
                    {
                        InetSocketAddress dataAddress = target.getDataAddress();

                        socket.send(
                                new DatagramPacket(
                                        buf,
                                        buf.length,
                                        dataAddress.getAddress(),
                                        dataAddress.getPort()));
                    }

                    // control/RTCP
                    if((socket = connector.getControlSocket()) != null)
                    {
                        InetSocketAddress controlAddress
                            = target.getControlAddress();

                        socket.send(
                                new DatagramPacket(
                                        buf,
                                        buf.length,
                                        controlAddress.getAddress(),
                                        controlAddress.getPort()));
                    }
                }
            }
        }
        catch(Exception e)
        {
            logger.error("Error cannot send to remote peer", e);
        }
    }

    /**
     * Set traffic class (QoS) for the RTP socket.
     *
     * @param target <tt>MediaStreamTarget</tt>
     * @param type the {@link MediaType} of the connector we'd like to set
     * traffic class
     */
    protected void setTrafficClass(MediaStreamTarget target, MediaType type)
    {
        // get traffic class value for RTP audio/video
        int trafficClass = getDSCP(type);

        if(trafficClass <= 0)
            return;

        if (logger.isInfoEnabled())
            logger.info(
                "Set traffic class for " + type + " to " + trafficClass);
        try
        {
            StreamConnector connector = getStreamConnector(type);

            synchronized(connector)
            {
                if(connector.getProtocol() == StreamConnector.Protocol.TCP)
                {
                    connector.getDataTCPSocket().setTrafficClass(trafficClass);

                    Socket controlTCPSocket = connector.getControlTCPSocket();

                    if (controlTCPSocket != null)
                        controlTCPSocket.setTrafficClass(trafficClass);
                }
                else
                {
                    /* data port (RTP) */
                    connector.getDataSocket().setTrafficClass(trafficClass);

                    /* control port (RTCP) */
                    DatagramSocket controlSocket = connector.getControlSocket();

                    if (controlSocket != null)
                        controlSocket.setTrafficClass(trafficClass);
                }
            }
        }
        catch(Exception e)
        {
            logger.error(
                "Failed to set traffic class for " + type + " to "
                    + trafficClass,
                e);
        }
    }

    /**
     * Gets the SIP traffic class associated with a specific <tt>MediaType</tt>
     * from the configuration.
     *
     * @param type the <tt>MediaType</tt> to get the associated SIP traffic
     * class of
     * @return the SIP traffic class associated with the specified
     * <tt>MediaType</tt> or <tt>0</tt> if not configured
     */
    private int getDSCP(MediaType type)
    {
        String dscpPropertyName;

        switch (type)
        {
        case AUDIO:
            dscpPropertyName = RTP_AUDIO_DSCP_PROPERTY;
            break;
        case VIDEO:
            dscpPropertyName = RTP_VIDEO_DSCP_PROPERTY;
            break;
        default:
            dscpPropertyName = null;
            break;
        }

        return
            (dscpPropertyName == null)
                ? 0
                : (ProtocolMediaActivator.getConfigurationService().getInt(
                        dscpPropertyName,
                        0)
                    << 2);
    }

    /**
     * Returns the <tt>InetAddress</tt> that is most likely to be used as a
     * next hop when contacting the specified <tt>destination</tt>. This is
     * an utility method that is used whenever we have to choose one of our
     * local addresses to put in the Via, Contact or (in the case of no
     * registrar accounts) From headers.
     *
     * @param peer the CallPeer that we would contact.
     *
     * @return the <tt>InetAddress</tt> that is most likely to be to be used
     * as a next hop when contacting the specified <tt>destination</tt>.
     *
     * @throws IllegalArgumentException if <tt>destination</tt> is not a valid
     * host/ip/fqdn
     */
    protected abstract InetAddress getIntendedDestination(U peer);

    /**
     * Returns the {@link MediaAwareCallPeer} that this transport manager is
     * serving.
     *
     * @return the {@link MediaAwareCallPeer} that this transport manager is
     * serving.
     */
    public U getCallPeer()
    {
        return callPeer;
    }

    /**
     * Returns the port tracker that we are supposed to use when binding ports
     * for the specified {@link MediaType}.
     *
     * @param mediaType the media type that we want to obtain a locator for.
     *
     * @return the port tracker that we are supposed to use when binding ports
     * for the specified {@link MediaType}.
     */
    protected static PortTracker getPortTracker(MediaType mediaType)
    {
        if (MediaType.AUDIO == mediaType)
        {
            if (audioPortTracker != null)
                return audioPortTracker;
        }
        else if (MediaType.VIDEO == mediaType)
        {
            if (videoPortTracker != null)
                return videoPortTracker;
        }

        return defaultPortTracker;
    }

    /**
     * Returns the port tracker that we are supposed to use when binding ports
     * for the {@link MediaType} indicated by the string param. If we do not
     * recognize the string as a valid media type, we simply return the default
     * port tracker.
     *
     * @param mediaTypeStr the name of the media type that we want to obtain a
     * locator for.
     *
     * @return the port tracker that we are supposed to use when binding ports
     * for the {@link MediaType} with the specified name or the default tracker
     * in case the name doesn't ring a bell.
     */
    protected static PortTracker getPortTracker(String mediaTypeStr)
    {
        try
        {
            return getPortTracker(MediaType.parseString(mediaTypeStr));
        }
        catch (Exception e)
        {
            logger.info(
                "Returning default port tracker for unrecognized media type: "
                    + mediaTypeStr);

            return defaultPortTracker;
        }
    }

    /**
     * Returns the extended type of the candidate selected if this transport
     * manager is using ICE.
     *
     * @param streamName The stream name (AUDIO, VIDEO);
     *
     * @return The extended type of the candidate selected if this transport
     * manager is using ICE. Otherwise, returns null.
     */
    public abstract String getICECandidateExtendedType(String streamName);

    /**
     * Returns the current state of ICE processing.
     *
     * @return the current state of ICE processing if this transport
     * manager is using ICE. Otherwise, returns null.
     */
    public abstract String getICEState();

    /**
     * Returns the ICE local host address.
     *
     * @param streamName The stream name (AUDIO, VIDEO);
     *
     * @return the ICE local host address if this transport
     * manager is using ICE. Otherwise, returns null.
     */
    public abstract InetSocketAddress getICELocalHostAddress(String streamName);

    /**
     * Returns the ICE remote host address.
     *
     * @param streamName The stream name (AUDIO, VIDEO);
     *
     * @return the ICE remote host address if this transport
     * manager is using ICE. Otherwise, returns null.
     */
    public abstract InetSocketAddress getICERemoteHostAddress(
            String streamName);

    /**
     * Returns the ICE local reflexive address (server or peer reflexive).
     *
     * @param streamName The stream name (AUDIO, VIDEO);
     *
     * @return the ICE local reflexive address. May be null if this transport
     * manager is not using ICE or if there is no reflexive address for the
     * local candidate used.
     */
    public abstract InetSocketAddress getICELocalReflexiveAddress(
            String streamName);

    /**
     * Returns the ICE remote reflexive address (server or peer reflexive).
     *
     * @param streamName The stream name (AUDIO, VIDEO);
     *
     * @return the ICE remote reflexive address. May be null if this transport
     * manager is not using ICE or if there is no reflexive address for the
     * remote candidate used.
     */
    public abstract InetSocketAddress getICERemoteReflexiveAddress(
            String streamName);

    /**
     * Returns the ICE local relayed address (server or peer relayed).
     *
     * @param streamName The stream name (AUDIO, VIDEO);
     *
     * @return the ICE local relayed address. May be null if this transport
     * manager is not using ICE or if there is no relayed address for the
     * local candidate used.
     */
    public abstract InetSocketAddress getICELocalRelayedAddress(
            String streamName);

    /**
     * Returns the ICE remote relayed address (server or peer relayed).
     *
     * @param streamName The stream name (AUDIO, VIDEO);
     *
     * @return the ICE remote relayed address. May be null if this transport
     * manager is not using ICE or if there is no relayed address for the
     * remote candidate used.
     */
    public abstract InetSocketAddress getICERemoteRelayedAddress(
            String streamName);

    /**
     * Returns the total harvesting time (in ms) for all harvesters.
     *
     * @return The total harvesting time (in ms) for all the harvesters. 0 if
     * the ICE agent is null, or if the agent has nevers harvested.
     */
    public abstract long getTotalHarvestingTime();

    /**
     * Returns the harvesting time (in ms) for the harvester given in parameter.
     *
     * @param harvesterName The class name if the harvester.
     *
     * @return The harvesting time (in ms) for the harvester given in parameter.
     * 0 if this harvester does not exists, if the ICE agent is null, or if the
     * agent has never harvested with this harvester.
     */
    public abstract long getHarvestingTime(String harvesterName);

    /**
     * Returns the number of harvesting for this agent.
     *
     * @return The number of harvesting for this agent.
     */
    public abstract int getNbHarvesting();

    /**
     * Returns the number of harvesting time for the harvester given in
     * parameter.
     *
     * @param harvesterName The class name if the harvester.
     *
     * @return The number of harvesting time for the harvester given in
     * parameter.
     */
    public abstract int getNbHarvesting(String harvesterName);

    /**
     * Returns the ICE candidate extended type selected by the given agent.
     *
     * @param iceAgent The ICE agent managing the ICE offer/answer exchange,
     * collecting and selecting the candidate.
     * @param streamName The stream name (AUDIO, VIDEO);
     *
     * @return The ICE candidate extended type selected by the given agent. null
     * if the iceAgent is null or if there is no candidate selected or
     * available.
     */
    public static String getICECandidateExtendedType(
            Agent iceAgent,
            String streamName)
    {
        if(iceAgent != null)
        {
            LocalCandidate localCandidate
                = iceAgent.getSelectedLocalCandidate(streamName);

            if(localCandidate != null)
                return localCandidate.getExtendedType().toString();
        }
        return null;
    }
}
>>>>>>> 98bf7a07
<|MERGE_RESOLUTION|>--- conflicted
+++ resolved
@@ -1,1763 +1,785 @@
-<<<<<<< HEAD
-/*
- * Jitsi, the OpenSource Java VoIP and Instant Messaging client.
- *
- * Distributable under LGPL license.
- * See terms of license at gnu.org.
- */
-package net.java.sip.communicator.service.protocol.media;
-
-import java.net.*;
-import java.util.*;
-
-import net.java.sip.communicator.service.netaddr.*;
-import net.java.sip.communicator.service.protocol.*;
-import net.java.sip.communicator.util.*;
-
-import org.ice4j.*;
-import org.ice4j.ice.*;
-import org.ice4j.ice.harvest.*;
-import org.ice4j.security.*;
-import org.jitsi.service.configuration.*;
-import org.jitsi.service.neomedia.*;
-
-/**
- * <tt>TransportManager</tt>s are responsible for allocating ports, gathering
- * local candidates and managing ICE whenever we are using it.
- *
- * @param <U> the peer extension class like for example <tt>CallPeerSipImpl</tt>
- * or <tt>CallPeerJabberImpl</tt>
- *
- * @author Emil Ivov
- * @author Lyubomir Marinov
- * @author Sebastien Vincent
- */
-public abstract class TransportManager<U extends MediaAwareCallPeer<?, ?, ?>>
-{
-    /**
-     * The <tt>Logger</tt> used by the <tt>TransportManager</tt>
-     * class and its instances for logging output.
-     */
-    private static final Logger logger
-        = Logger.getLogger(TransportManager.class);
-
-    /**
-     * The port tracker that we should use when binding generic media streams.
-     * <p>
-     * Initialized by {@link #initializePortNumbers()}.
-     * </p>
-     */
-    private static PortTracker defaultPortTracker = new PortTracker(5000, 6000);
-
-    /**
-     * The port tracker that we should use when binding video media streams.
-     * <p>
-     * Potentially initialized by {@link #initializePortNumbers()} if the
-     * necessary properties are set.
-     * </p>
-     */
-    private static PortTracker videoPortTracker = null;
-
-    /**
-     * The port tracker that we should use when binding data channels.
-     * <p>
-     * Potentially initialized by {@link #initializePortNumbers()} if the
-     * necessary properties are set
-     * </p>
-     */
-    private static PortTracker dataChannelPortTracker = null;
-
-    /**
-     * The port tracker that we should use when binding data media streams.
-     * <p>
-     * Potentially initialized by {@link #initializePortNumbers()} if the
-     * necessary properties are set
-     * </p>
-     */
-    private static PortTracker audioPortTracker = null;
-
-    /**
-     * RTP audio DSCP configuration property name.
-     */
-    private static final String RTP_AUDIO_DSCP_PROPERTY =
-        "net.java.sip.communicator.impl.protocol.RTP_AUDIO_DSCP";
-
-    /**
-     * RTP video DSCP configuration property name.
-     */
-    private static final String RTP_VIDEO_DSCP_PROPERTY =
-        "net.java.sip.communicator.impl.protocol.RTP_VIDEO_DSCP";
-
-    /**
-     * Number of empty UDP packets to send for NAT hole punching.
-     */
-    private static final String HOLE_PUNCH_PKT_COUNT_PROPERTY =
-        "net.java.sip.communicator.impl.protocol.HOLE_PUNCH_PKT_COUNT";
-
-    /**
-     * Number of empty UDP packets to send for NAT hole punching.
-     */
-    private static final int DEFAULT_HOLE_PUNCH_PKT_COUNT = 3;
-
-    /**
-     * Default STUN server address.
-     */
-    protected static final String DEFAULT_STUN_SERVER_ADDRESS = "stun.jitsi.net";
-
-    /**
-     * Default STUN server port.
-     */
-    protected static final int DEFAULT_STUN_SERVER_PORT = 3478;
-
-    /**
-     * The {@link MediaAwareCallPeer} whose traffic we will be taking care of.
-     */
-    private U callPeer;
-
-    /**
-     * The RTP/RTCP socket couples that this <tt>TransportManager</tt> uses to
-     * send and receive media flows through indexed by <tt>MediaType</tt>
-     * (ordinal).
-     */
-    private final StreamConnector[] streamConnectors
-        = new StreamConnector[MediaType.values().length];
-
-    /**
-     * Creates a new instance of this transport manager, binding it to the
-     * specified peer.
-     *
-     * @param callPeer the {@link MediaAwareCallPeer} whose traffic we will be
-     * taking care of.
-     */
-    protected TransportManager(U callPeer)
-    {
-        this.callPeer = callPeer;
-    }
-
-    /**
-     * Returns the <tt>StreamConnector</tt> instance that this media handler
-     * should use for streams of the specified <tt>mediaType</tt>. The method
-     * would also create a new <tt>StreamConnector</tt> if no connector has
-     * been initialized for this <tt>mediaType</tt> yet or in case one
-     * of its underlying sockets has been closed.
-     *
-     * @param mediaType the <tt>MediaType</tt> that we'd like to create a
-     * connector for.
-     * @return this media handler's <tt>StreamConnector</tt> for the specified
-     * <tt>mediaType</tt>.
-     *
-     * @throws OperationFailedException in case we failed to initialize our
-     * connector.
-     */
-    public StreamConnector getStreamConnector(MediaType mediaType)
-        throws OperationFailedException
-    {
-        int streamConnectorIndex = mediaType.ordinal();
-        StreamConnector streamConnector
-            = streamConnectors[streamConnectorIndex];
-
-        if((streamConnector == null)
-            || (streamConnector.getProtocol() == StreamConnector.Protocol.UDP))
-        {
-            DatagramSocket controlSocket;
-
-            if((streamConnector == null)
-                || streamConnector.getDataSocket().isClosed()
-                || (((controlSocket = streamConnector.getControlSocket())
-                        != null)
-                    && controlSocket.isClosed()))
-            {
-                streamConnectors[streamConnectorIndex]
-                    = streamConnector
-                    = createStreamConnector(mediaType);
-            }
-        }
-        else if(streamConnector.getProtocol() == StreamConnector.Protocol.TCP)
-        {
-            Socket controlTCPSocket;
-
-            if(streamConnector.getDataTCPSocket().isClosed()
-                || (((controlTCPSocket = streamConnector.getControlTCPSocket())
-                        != null)
-                    && controlTCPSocket.isClosed()))
-            {
-                streamConnectors[streamConnectorIndex]
-                    = streamConnector
-                    = createStreamConnector(mediaType);
-            }
-        }
-        return streamConnector;
-    }
-
-    /**
-     * Closes the existing <tt>StreamConnector</tt>, if any, associated with a
-     * specific <tt>MediaType</tt> and removes its reference from this
-     * <tt>TransportManager</tt>.
-     *
-     * @param mediaType the <tt>MediaType</tt> associated with the
-     * <tt>StreamConnector</tt> to close
-     */
-    public void closeStreamConnector(MediaType mediaType)
-    {
-        int index = mediaType.ordinal();
-        StreamConnector streamConnector = streamConnectors[index];
-
-        if (streamConnector != null)
-        {
-            closeStreamConnector(mediaType, streamConnector);
-            streamConnectors[index] = null;
-        }
-    }
-
-    /**
-     * Closes a specific <tt>StreamConnector</tt> associated with a specific
-     * <tt>MediaType</tt>. If this <tt>TransportManager</tt> has a reference to
-     * the specified <tt>streamConnector</tt>, it remains. Allows extenders to
-     * override and perform additional customizations to the closing of the
-     * specified <tt>streamConnector</tt>.
-     *
-     * @param mediaType the <tt>MediaType</tt> associated with the specified
-     * <tt>streamConnector</tt>
-     * @param streamConnector the <tt>StreamConnector</tt> to be closed
-     * @see #closeStreamConnector(MediaType)
-     */
-    protected void closeStreamConnector(
-            MediaType mediaType,
-            StreamConnector streamConnector)
-    {
-        /*
-         * XXX The connected owns the sockets so it is important that it
-         * decides whether to close them i.e. this TransportManager is not
-         * allowed to explicitly close the sockets by itself.
-         */
-        streamConnector.close();
-    }
-
-    /**
-     * Creates a media <tt>StreamConnector</tt>. The method takes into account
-     * the minimum and maximum media port boundaries.
-     *
-     * @param mediaType the <tt>MediaType</tt> of the stream for which a new
-     * <tt>StreamConnector</tt> is to be created
-     * @return a new <tt>StreamConnector</tt>.
-     *
-     * @throws OperationFailedException if the binding of the sockets fails.
-     */
-    protected StreamConnector createStreamConnector(MediaType mediaType)
-        throws OperationFailedException
-    {
-        NetworkAddressManagerService nam
-            = ProtocolMediaActivator.getNetworkAddressManagerService();
-        InetAddress intendedDestination = getIntendedDestination(getCallPeer());
-        InetAddress localHostForPeer = nam.getLocalHost(intendedDestination);
-
-        //make sure our port numbers reflect the configuration service settings
-        initializePortNumbers();
-
-        PortTracker portTracker = getPortTracker(mediaType);
-
-        //create the RTP socket.
-        DatagramSocket rtpSocket = null;
-        try
-        {
-            rtpSocket = nam.createDatagramSocket(
-                localHostForPeer, portTracker.getPort(),
-                portTracker.getMinPort(), portTracker.getMaxPort());
-        }
-        catch (Exception exc)
-        {
-            throw new OperationFailedException(
-                "Failed to allocate the network ports necessary for the call.",
-                OperationFailedException.INTERNAL_ERROR, exc);
-        }
-
-        //make sure that next time we don't try to bind on occupied ports
-        //also, refuse validation in case someone set the tracker range to 1
-        portTracker.setNextPort( rtpSocket.getLocalPort() + 1, false);
-
-        //create the RTCP socket, preferably on the port following our RTP one.
-        DatagramSocket rtcpSocket = null;
-        try
-        {
-            rtcpSocket = nam.createDatagramSocket(
-                localHostForPeer, portTracker.getPort(),
-                portTracker.getMinPort(), portTracker.getMaxPort());
-        }
-        catch (Exception exc)
-        {
-           throw new OperationFailedException(
-                "Failed to allocate the network ports necessary for the call.",
-                OperationFailedException.INTERNAL_ERROR,
-                exc);
-        }
-
-        //make sure that next time we don't try to bind on occupied ports
-        portTracker.setNextPort( rtcpSocket.getLocalPort() + 1);
-
-        return new DefaultStreamConnector(rtpSocket, rtcpSocket);
-    }
-
-    /**
-     * (Re)Sets the all the port allocators to reflect current values specified
-     * in the <tt>ConfigurationService</tt>. Calling this method may very well
-     * result in creating new port allocators or destroying exising ones.
-     */
-    protected static void initializePortNumbers()
-    {
-        //try the default tracker first
-        ConfigurationService configuration
-            = ProtocolMediaActivator.getConfigurationService();
-        String minPortNumberStr = configuration.getString(
-            OperationSetBasicTelephony.MIN_MEDIA_PORT_NUMBER_PROPERTY_NAME);
-
-        String maxPortNumberStr = configuration.getString(
-                OperationSetBasicTelephony.MAX_MEDIA_PORT_NUMBER_PROPERTY_NAME);
-
-        //try to send the specified range. If there's no specified range in
-        //configuration, we'll just leave the tracker as it is: [5000 to 6000]
-        defaultPortTracker.tryRange(minPortNumberStr, maxPortNumberStr);
-
-
-        //try the VIDEO tracker
-        minPortNumberStr = configuration.getString(
-            OperationSetBasicTelephony.MIN_VIDEO_PORT_NUMBER_PROPERTY_NAME);
-
-        maxPortNumberStr = configuration.getString(
-            OperationSetBasicTelephony.MAX_VIDEO_PORT_NUMBER_PROPERTY_NAME);
-
-        //try to send the specified range. If there's no specified range in
-        //configuration, we'll just leave this tracker to null
-        videoPortTracker
-            = PortTracker.createTracker(minPortNumberStr, maxPortNumberStr);
-
-
-        //try the AUDIO tracker
-        minPortNumberStr = configuration.getString(
-            OperationSetBasicTelephony.MIN_AUDIO_PORT_NUMBER_PROPERTY_NAME);
-
-        maxPortNumberStr = configuration.getString(
-            OperationSetBasicTelephony.MAX_AUDIO_PORT_NUMBER_PROPERTY_NAME);
-
-        //try to send the specified range. If there's no specified range in
-        //configuration, we'll just leave this tracker to null
-        audioPortTracker
-            = PortTracker.createTracker(minPortNumberStr, maxPortNumberStr);
-
-        //try the DATA CHANNEL tracker
-        minPortNumberStr = configuration.getString(OperationSetBasicTelephony
-            .MIN_DATA_CHANNEL_PORT_NUMBER_PROPERTY_NAME);
-
-        maxPortNumberStr = configuration.getString(OperationSetBasicTelephony
-            .MAX_DATA_CHANNEL_PORT_NUMBER_PROPERTY_NAME);
-
-        //try to send the specified range. If there's no specified range in
-        //configuration, we'll just leave this tracker to null
-        dataChannelPortTracker
-            = PortTracker.createTracker(minPortNumberStr, maxPortNumberStr);
-    }
-
-    /**
-     * Returns the <tt>InetAddress</tt> that we are using in one of our
-     * <tt>StreamConnector</tt>s or, in case we don't have any connectors yet
-     * the address returned by the our network address manager as the best local
-     * address to use when contacting the <tt>CallPeer</tt> associated with this
-     * <tt>MediaHandler</tt>. This method is primarily meant for use with the
-     * o= and c= fields of a newly created session description. The point is
-     * that we create our <tt>StreamConnector</tt>s when constructing the media
-     * descriptions so we already have a specific local address assigned to them
-     * at the time we get ready to create the c= and o= fields. It is therefore
-     * better to try and return one of these addresses before trying the net
-     * address manager again and running the slight risk of getting a different
-     * address.
-     *
-     * @return an <tt>InetAddress</tt> that we use in one of the
-     * <tt>StreamConnector</tt>s in this class.
-     */
-    public InetAddress getLastUsedLocalHost()
-    {
-        for (MediaType mediaType : MediaType.values())
-        {
-            StreamConnector streamConnector
-                = streamConnectors[mediaType.ordinal()];
-
-            if (streamConnector != null)
-                return streamConnector.getDataSocket().getLocalAddress();
-        }
-
-        NetworkAddressManagerService nam
-            = ProtocolMediaActivator.getNetworkAddressManagerService();
-        InetAddress intendedDestination = getIntendedDestination(getCallPeer());
-
-        return nam.getLocalHost(intendedDestination);
-    }
-
-    /**
-     * Send empty UDP packets to target destination data/control ports
-     * in order to open ports on NATs or and help RTP proxies latch onto our
-     * RTP ports.
-     *
-     * @param target <tt>MediaStreamTarget</tt>
-     * @param type the {@link MediaType} of the connector we'd like to send
-     * the hole punching packet through.
-     */
-    public void sendHolePunchPacket(MediaStreamTarget target, MediaType type)
-    {
-        logger.info("Send NAT hole punch packets");
-
-        //check how many hole punch packets we would be supposed to send:
-        int packetCount = ProtocolMediaActivator.getConfigurationService()
-                    .getInt(HOLE_PUNCH_PKT_COUNT_PROPERTY,
-                        DEFAULT_HOLE_PUNCH_PKT_COUNT);
-
-        if (packetCount < 0)
-            packetCount = DEFAULT_HOLE_PUNCH_PKT_COUNT;
-
-        try
-        {
-            StreamConnector connector = getStreamConnector(type);
-
-            synchronized(connector)
-            {
-                if(connector.getProtocol() == StreamConnector.Protocol.TCP)
-                    return;
-
-                DatagramSocket socket;
-
-                //we may want to send more than one packet in case they get lost
-                for(int i=0; i < packetCount; i++)
-                {
-                    /* data port (RTP) */
-                    if((socket = connector.getDataSocket()) != null)
-                    {
-                        socket.send(
-                            new DatagramPacket(
-                                new byte[0],
-                                0,
-                                target.getDataAddress().getAddress(),
-                                target.getDataAddress().getPort()));
-                    }
-
-                    /* control port (RTCP) */
-                    if((socket = connector.getControlSocket()) != null)
-                    {
-                        socket.send(
-                            new DatagramPacket(
-                                new byte[0],
-                                0,
-                                target.getControlAddress().getAddress(),
-                                target.getControlAddress().getPort()));
-                    }
-                }
-            }
-        }
-        catch(Exception e)
-        {
-            logger.error("Error cannot send to remote peer", e);
-        }
-    }
-
-    /**
-     * Set traffic class (QoS) for the RTP socket.
-     *
-     * @param target <tt>MediaStreamTarget</tt>
-     * @param type the {@link MediaType} of the connector we'd like to set
-     * traffic class
-     */
-    protected void setTrafficClass(MediaStreamTarget target, MediaType type)
-    {
-        // get traffic class value for RTP audio/video
-        int trafficClass = getDSCP(type);
-
-        if(trafficClass <= 0)
-            return;
-
-        if (logger.isInfoEnabled())
-            logger.info(
-                "Set traffic class for " + type + " to " + trafficClass);
-        try
-        {
-            StreamConnector connector = getStreamConnector(type);
-
-            synchronized(connector)
-            {
-                if(connector.getProtocol() == StreamConnector.Protocol.TCP)
-                {
-                    connector.getDataTCPSocket().setTrafficClass(trafficClass);
-
-                    Socket controlTCPSocket = connector.getControlTCPSocket();
-
-                    if (controlTCPSocket != null)
-                        controlTCPSocket.setTrafficClass(trafficClass);
-                }
-                else
-                {
-                    /* data port (RTP) */
-                    connector.getDataSocket().setTrafficClass(trafficClass);
-
-                    /* control port (RTCP) */
-                    DatagramSocket controlSocket = connector.getControlSocket();
-
-                    if (controlSocket != null)
-                        controlSocket.setTrafficClass(trafficClass);
-                }
-            }
-        }
-        catch(Exception e)
-        {
-            logger.error(
-                "Failed to set traffic class for " + type + " to "
-                    + trafficClass,
-                e);
-        }
-    }
-
-    /**
-     * Gets the SIP traffic class associated with a specific <tt>MediaType</tt>
-     * from the configuration.
-     *
-     * @param type the <tt>MediaType</tt> to get the associated SIP traffic
-     * class of
-     * @return the SIP traffic class associated with the specified
-     * <tt>MediaType</tt> or <tt>0</tt> if not configured
-     */
-    private int getDSCP(MediaType type)
-    {
-        String dscpPropertyName;
-
-        switch (type)
-        {
-        case AUDIO:
-            dscpPropertyName = RTP_AUDIO_DSCP_PROPERTY;
-            break;
-        case VIDEO:
-            dscpPropertyName = RTP_VIDEO_DSCP_PROPERTY;
-            break;
-        default:
-            dscpPropertyName = null;
-            break;
-        }
-
-        return
-            (dscpPropertyName == null)
-                ? 0
-                : (ProtocolMediaActivator.getConfigurationService().getInt(
-                        dscpPropertyName,
-                        0)
-                    << 2);
-    }
-
-    /**
-     * Returns the <tt>InetAddress</tt> that is most likely to be used as a
-     * next hop when contacting the specified <tt>destination</tt>. This is
-     * an utility method that is used whenever we have to choose one of our
-     * local addresses to put in the Via, Contact or (in the case of no
-     * registrar accounts) From headers.
-     *
-     * @param peer the CallPeer that we would contact.
-     *
-     * @return the <tt>InetAddress</tt> that is most likely to be to be used
-     * as a next hop when contacting the specified <tt>destination</tt>.
-     *
-     * @throws IllegalArgumentException if <tt>destination</tt> is not a valid
-     * host/ip/fqdn
-     */
-    protected abstract InetAddress getIntendedDestination(U peer);
-
-    /**
-     * Returns the {@link MediaAwareCallPeer} that this transport manager is
-     * serving.
-     *
-     * @return the {@link MediaAwareCallPeer} that this transport manager is
-     * serving.
-     */
-    public U getCallPeer()
-    {
-        return callPeer;
-    }
-
-    /**
-     * Returns the port tracker that we are supposed to use when binding ports
-     * for the specified {@link MediaType}.
-     *
-     * @param mediaType the media type that we want to obtain a locator for.
-     *
-     * @return the port tracker that we are supposed to use when binding ports
-     * for the specified {@link MediaType}.
-     */
-    protected static PortTracker getPortTracker(MediaType mediaType)
-    {
-        if(MediaType.AUDIO == mediaType && audioPortTracker != null)
-            return audioPortTracker;
-
-        if(MediaType.VIDEO == mediaType && videoPortTracker != null)
-            return videoPortTracker;
-
-        return defaultPortTracker;
-    }
-
-    /**
-     * Returns the port tracker that we are supposed to use when binding ports
-     * for the {@link MediaType} indicated by the string param. If we do not
-     * recognize the string as a valid media type, we simply return the default
-     * port tracker.
-     *
-     * @param mediaTypeStr the name of the media type that we want to obtain a
-     * locator for.
-     *
-     * @return the port tracker that we are supposed to use when binding ports
-     * for the {@link MediaType} with the specified name or the default tracker
-     * in case the name doesn't ring a bell.
-     */
-    protected static PortTracker getPortTracker(String mediaTypeStr)
-    {
-        try
-        {
-            MediaType mediaType = MediaType.parseString(mediaTypeStr);
-
-            return getPortTracker(mediaType);
-        }
-        catch (Exception exc)
-        {
-            logger.info(
-                "Returning default port tracker for unrecognized media type: "
-                + mediaTypeStr);
-
-            return defaultPortTracker;
-        }
-    }
-
-    /**
-     * Creates the ICE agent that we would be using in this transport manager
-     * for all negotiation.
-     *
-     * @return the ICE agent to use for all the ICE negotiation that this
-     * transport manager would be going through
-     */
-    protected Agent createIceAgent()
-    {
-        long startGatheringHarvesterTime = System.currentTimeMillis();
-        CallPeer peer = getCallPeer();
-        ProtocolProviderService provider = peer.getProtocolProvider();
-        NetworkAddressManagerService namSer
-                    = ProtocolMediaActivator.getNetworkAddressManagerService();
-        boolean atLeastOneStunServer = false;
-        Agent agent = namSer.createIceAgent();
-
-        //we will now create the harvesters
-        AccountID accID = provider.getAccountID();
-
-        //now create stun server descriptors for whatever other STUN/TURN
-        //servers the user may have set.
-        for(CandidateHarvester harvester : getStunHarvesters(accID))
-        {
-            if(harvester instanceof StunCandidateHarvester)
-                atLeastOneStunServer = true;
-
-            agent.addCandidateHarvester(harvester);
-        }
-
-        if(!atLeastOneStunServer)
-        {
-            /* we have no configured or discovered STUN server so takes the
-             * default provided by us if user allows it
-             */
-            if(accID.isUseDefaultStunServer())
-            {
-                TransportAddress address = new TransportAddress(
-                        DEFAULT_STUN_SERVER_ADDRESS,
-                        DEFAULT_STUN_SERVER_PORT,
-                        Transport.UDP);
-                StunCandidateHarvester harvester =
-                    new StunCandidateHarvester(address);
-
-                if(harvester != null)
-                {
-                    agent.addCandidateHarvester(harvester);
-                }
-            }
-        }
-
-        if(accID.isUPNPEnabled())
-        {
-            UPNPHarvester upnpHarvester = new UPNPHarvester();
-
-            if(upnpHarvester != null)
-            {
-                agent.addCandidateHarvester(upnpHarvester);
-            }
-        }
-
-        long stopGatheringHarvesterTime = System.currentTimeMillis();
-        long  gatheringHarvesterTime
-            = stopGatheringHarvesterTime - startGatheringHarvesterTime;
-        if (logger.isInfoEnabled())
-            logger.info("End gathering harvester within "
-                    + gatheringHarvesterTime + " ms");
-        return agent;
-    }
-
-    /**
-     * Creates and returns a list of candidate STUN/TURN harvesters as per the
-     * account configuration contained in the specified account ID.
-     *
-     * @param accID the ID of the account whose configuration we should search
-     * for STUN servers.
-     *
-     * @return a list of {@StunCandidateHarvester}s configured for the account
-     * with the specified ID.
-     */
-    protected List<CandidateHarvester> getStunHarvesters(AccountID accID)
-    {
-        List<StunServerDescriptor> stunServerDescriptors
-            = accID.getStunServers(ProtocolMediaActivator.bundleContext);
-        List<CandidateHarvester> stunHarvesters
-            = new ArrayList<CandidateHarvester>(stunServerDescriptors.size());
-
-
-        for(StunServerDescriptor desc : stunServerDescriptors)
-        {
-            TransportAddress address = new TransportAddress(
-                            desc.getAddress(), desc.getPort(), Transport.UDP);
-
-            // if we get STUN server from automatic discovery, it may just
-            // be server name (i.e. stun.domain.org) and it may be possible that
-            // it cannot be resolved
-            if(address.getAddress() == null)
-            {
-                logger.info("Unresolved address for " + address);
-                continue;
-            }
-
-            StunCandidateHarvester harvester;
-
-            if(desc.isTurnSupported())
-            {
-                //Yay! a TURN server
-                harvester
-                    = new TurnCandidateHarvester(
-                            address,
-                            new LongTermCredential(
-                                    desc.getUsername(),
-                                    desc.getPassword()));
-            }
-            else
-            {
-                //this is a STUN only server
-                harvester = new StunCandidateHarvester(address);
-            }
-
-            if (logger.isInfoEnabled())
-                logger.info("Adding pre-configured harvester " + harvester);
-
-            stunHarvesters.add(harvester);
-        }
-
-        return stunHarvesters;
-    }
-
-    /**
-     * Creates an {@link IceMediaStream} with the specified <tt>media</tt>
-     * name.
-     *
-     * @param media the name of the stream we'd like to create.
-     * @param iceAgent the ICE agent that will create and handle th stream.
-     *
-     * @return the newly created {@link IceMediaStream}
-     *
-     * @throws OperationFailedException if binding on the specified media stream
-     * fails for some reason.
-     */
-    protected IceMediaStream createIceStream(String media, Agent iceAgent)
-        throws OperationFailedException
-    {
-        NetworkAddressManagerService namSer
-                    = ProtocolMediaActivator.getNetworkAddressManagerService();
-        IceMediaStream stream;
-        try
-        {
-            //the following call involves STUN processing so it may take a while
-            stream = namSer.createIceStream(
-                        getPortTracker(media).getPort(), media, iceAgent);
-        }
-        catch (Exception ex)
-        {
-            throw new OperationFailedException(
-                    "Failed to initialize stream " + media,
-                    OperationFailedException.INTERNAL_ERROR,
-                    ex);
-        }
-
-        //let's now update the next port var as best we can: we would assume
-        //that all local candidates are bound on the same port and set it
-        //to the one just above. if the assumption is wrong the next bind
-        //would simply include one more bind retry.
-        try
-        {
-            getPortTracker(media).setNextPort(
-                1 + stream.getComponent(Component.RTCP).getLocalCandidates()
-                    .get(0).getTransportAddress() .getPort());
-        }
-        catch(Throwable t)
-        {
-            //hey, we were just trying to be nice. if that didn't work for
-            //some reason we really can't be held responsible!
-            logger.debug("Determining next port didn't work: ", t);
-        }
-
-        return stream;
-    }
-
-
-    /**
-     * Returns a list of servers that are specific to the implementing protocol.
-     * Such servers include Jingle Node relays (XMPP only), or TurnServers using
-     * the credentials of the protocol. This list is added to all ICE
-     * {@link Agent}s created by this manager.
-     *
-     * @return a {@link List} of candidate harvesters to add to all newly
-     * created ICE {@link Agent}s or <tt>null</tt> if there are none.
-     */
-    protected List<CandidateHarvester> getProtocolSpecificHarvesters()
-    {
-        return null;
-    }
-
-    /**
-     * Returns the extended type of the candidate selected if this transport
-     * manager is using ICE.
-     *
-     * @param streamName The stream name (AUDIO, VIDEO);
-     *
-     * @return The extended type of the candidate selected if this transport
-     * manager is using ICE. Otherwise, returns null.
-     */
-    public abstract String getICECandidateExtendedType(String streamName);
-
-    /**
-     * Returns the current state of ICE processing.
-     *
-     * @return the current state of ICE processing if this transport
-     * manager is using ICE. Otherwise, returns null.
-     */
-    public abstract String getICEState();
-
-    /**
-     * Returns the ICE local host address.
-     *
-     * @param streamName The stream name (AUDIO, VIDEO);
-     *
-     * @return the ICE local host address if this transport
-     * manager is using ICE. Otherwise, returns null.
-     */
-    public abstract InetSocketAddress getICELocalHostAddress(String streamName);
-
-    /**
-     * Returns the ICE remote host address.
-     *
-     * @param streamName The stream name (AUDIO, VIDEO);
-     *
-     * @return the ICE remote host address if this transport
-     * manager is using ICE. Otherwise, returns null.
-     */
-    public abstract InetSocketAddress getICERemoteHostAddress(
-            String streamName);
-
-    /**
-     * Returns the ICE local reflexive address (server or peer reflexive).
-     *
-     * @param streamName The stream name (AUDIO, VIDEO);
-     *
-     * @return the ICE local reflexive address. May be null if this transport
-     * manager is not using ICE or if there is no reflexive address for the
-     * local candidate used.
-     */
-    public abstract InetSocketAddress getICELocalReflexiveAddress(
-            String streamName);
-
-    /**
-     * Returns the ICE remote reflexive address (server or peer reflexive).
-     *
-     * @param streamName The stream name (AUDIO, VIDEO);
-     *
-     * @return the ICE remote reflexive address. May be null if this transport
-     * manager is not using ICE or if there is no reflexive address for the
-     * remote candidate used.
-     */
-    public abstract InetSocketAddress getICERemoteReflexiveAddress(
-            String streamName);
-
-    /**
-     * Returns the ICE local relayed address (server or peer relayed).
-     *
-     * @param streamName The stream name (AUDIO, VIDEO);
-     *
-     * @return the ICE local relayed address. May be null if this transport
-     * manager is not using ICE or if there is no relayed address for the
-     * local candidate used.
-     */
-    public abstract InetSocketAddress getICELocalRelayedAddress(
-            String streamName);
-
-    /**
-     * Returns the ICE remote relayed address (server or peer relayed).
-     *
-     * @param streamName The stream name (AUDIO, VIDEO);
-     *
-     * @return the ICE remote relayed address. May be null if this transport
-     * manager is not using ICE or if there is no relayed address for the
-     * remote candidate used.
-     */
-    public abstract InetSocketAddress getICERemoteRelayedAddress(
-            String streamName);
-
-    /**
-     * Returns the total harvesting time (in ms) for all harvesters.
-     *
-     * @return The total harvesting time (in ms) for all the harvesters. 0 if
-     * the ICE agent is null, or if the agent has nevers harvested.
-     */
-    public abstract long getTotalHarvestingTime();
-
-    /**
-     * Returns the harvesting time (in ms) for the harvester given in parameter.
-     *
-     * @param harvesterName The class name if the harvester.
-     *
-     * @return The harvesting time (in ms) for the harvester given in parameter.
-     * 0 if this harvester does not exists, if the ICE agent is null, or if the
-     * agent has never harvested with this harvester.
-     */
-    public abstract long getHarvestingTime(String harvesterName);
-
-    /**
-     * Returns the number of harvesting for this agent.
-     *
-     * @return The number of harvesting for this agent.
-     */
-    public abstract int getNbHarvesting();
-
-    /**
-     * Returns the number of harvesting time for the harvester given in
-     * parameter.
-     *
-     * @param harvesterName The class name if the harvester.
-     *
-     * @return The number of harvesting time for the harvester given in
-     * parameter.
-     */
-    public abstract int getNbHarvesting(String harvesterName);
-
-    /**
-     * Returns the ICE candidate extended type selected by the given agent.
-     *
-     * @param iceAgent The ICE agent managing the ICE offer/answer exchange,
-     * collecting and selecting the candidate.
-     * @param streamName The stream name (AUDIO, VIDEO);
-     *
-     * @return The ICE candidate extended type selected by the given agent. null
-     * if the iceAgent is null or if there is no candidate selected or
-     * available.
-     */
-    public static String getICECandidateExtendedType(
-            Agent iceAgent,
-            String streamName)
-    {
-        if(iceAgent != null)
-        {
-            LocalCandidate localCandidate =
-                iceAgent.getSelectedLocalCandidate(streamName);
-            if(localCandidate != null)
-            {
-                return localCandidate.getExtendedType().toString();
-            }
-        }
-        return null;
-    }
-}
-=======
-/*
- * Jitsi, the OpenSource Java VoIP and Instant Messaging client.
- *
- * Distributable under LGPL license.
- * See terms of license at gnu.org.
- */
-package net.java.sip.communicator.service.protocol.media;
-
-import java.net.*;
-
-import net.java.sip.communicator.service.netaddr.*;
-import net.java.sip.communicator.service.protocol.*;
-import net.java.sip.communicator.util.*;
-
-import org.ice4j.ice.*;
-import org.jitsi.service.configuration.*;
-import org.jitsi.service.neomedia.*;
-
-/**
- * <tt>TransportManager</tt>s are responsible for allocating ports, gathering
- * local candidates and managing ICE whenever we are using it.
- *
- * @param <U> the peer extension class like for example <tt>CallPeerSipImpl</tt>
- * or <tt>CallPeerJabberImpl</tt>
- *
- * @author Emil Ivov
- * @author Lyubomir Marinov
- * @author Sebastien Vincent
- */
-public abstract class TransportManager<U extends MediaAwareCallPeer<?, ?, ?>>
-{
-    /**
-     * The <tt>Logger</tt> used by the <tt>TransportManager</tt>
-     * class and its instances for logging output.
-     */
-    private static final Logger logger
-        = Logger.getLogger(TransportManager.class);
-
-    /**
-     * The port tracker that we should use when binding generic media streams.
-     * <p>
-     * Initialized by {@link #initializePortNumbers()}.
-     * </p>
-     */
-    private static PortTracker defaultPortTracker = new PortTracker(5000, 6000);
-
-    /**
-     * The port tracker that we should use when binding video media streams.
-     * <p>
-     * Potentially initialized by {@link #initializePortNumbers()} if the
-     * necessary properties are set.
-     * </p>
-     */
-    private static PortTracker videoPortTracker = null;
-
-    /**
-     * The port tracker that we should use when binding data channels.
-     * <p>
-     * Potentially initialized by {@link #initializePortNumbers()} if the
-     * necessary properties are set
-     * </p>
-     */
-    private static PortTracker dataChannelPortTracker = null;
-
-    /**
-     * The port tracker that we should use when binding data media streams.
-     * <p>
-     * Potentially initialized by {@link #initializePortNumbers()} if the
-     * necessary properties are set
-     * </p>
-     */
-    private static PortTracker audioPortTracker = null;
-
-    /**
-     * RTP audio DSCP configuration property name.
-     */
-    private static final String RTP_AUDIO_DSCP_PROPERTY =
-        "net.java.sip.communicator.impl.protocol.RTP_AUDIO_DSCP";
-
-    /**
-     * RTP video DSCP configuration property name.
-     */
-    private static final String RTP_VIDEO_DSCP_PROPERTY =
-        "net.java.sip.communicator.impl.protocol.RTP_VIDEO_DSCP";
-
-    /**
-     * Number of empty UDP packets to send for NAT hole punching.
-     */
-    private static final String HOLE_PUNCH_PKT_COUNT_PROPERTY =
-        "net.java.sip.communicator.impl.protocol.HOLE_PUNCH_PKT_COUNT";
-
-    /**
-     * Number of empty UDP packets to send for NAT hole punching.
-     */
-    private static final int DEFAULT_HOLE_PUNCH_PKT_COUNT = 3;
-
-    /**
-     * The {@link MediaAwareCallPeer} whose traffic we will be taking care of.
-     */
-    private U callPeer;
-
-    /**
-     * The RTP/RTCP socket couples that this <tt>TransportManager</tt> uses to
-     * send and receive media flows through indexed by <tt>MediaType</tt>
-     * (ordinal).
-     */
-    private final StreamConnector[] streamConnectors
-        = new StreamConnector[MediaType.values().length];
-
-    /**
-     * Creates a new instance of this transport manager, binding it to the
-     * specified peer.
-     *
-     * @param callPeer the {@link MediaAwareCallPeer} whose traffic we will be
-     * taking care of.
-     */
-    protected TransportManager(U callPeer)
-    {
-        this.callPeer = callPeer;
-    }
-
-    /**
-     * Returns the <tt>StreamConnector</tt> instance that this media handler
-     * should use for streams of the specified <tt>mediaType</tt>. The method
-     * would also create a new <tt>StreamConnector</tt> if no connector has
-     * been initialized for this <tt>mediaType</tt> yet or in case one
-     * of its underlying sockets has been closed.
-     *
-     * @param mediaType the <tt>MediaType</tt> that we'd like to create a
-     * connector for.
-     * @return this media handler's <tt>StreamConnector</tt> for the specified
-     * <tt>mediaType</tt>.
-     *
-     * @throws OperationFailedException in case we failed to initialize our
-     * connector.
-     */
-    public StreamConnector getStreamConnector(MediaType mediaType)
-        throws OperationFailedException
-    {
-        int streamConnectorIndex = mediaType.ordinal();
-        StreamConnector streamConnector
-            = streamConnectors[streamConnectorIndex];
-
-        if((streamConnector == null)
-            || (streamConnector.getProtocol() == StreamConnector.Protocol.UDP))
-        {
-            DatagramSocket controlSocket;
-
-            if((streamConnector == null)
-                || streamConnector.getDataSocket().isClosed()
-                || (((controlSocket = streamConnector.getControlSocket())
-                        != null)
-                    && controlSocket.isClosed()))
-            {
-                streamConnectors[streamConnectorIndex]
-                    = streamConnector
-                    = createStreamConnector(mediaType);
-            }
-        }
-        else if(streamConnector.getProtocol() == StreamConnector.Protocol.TCP)
-        {
-            Socket controlTCPSocket;
-
-            if(streamConnector.getDataTCPSocket().isClosed()
-                || (((controlTCPSocket = streamConnector.getControlTCPSocket())
-                        != null)
-                    && controlTCPSocket.isClosed()))
-            {
-                streamConnectors[streamConnectorIndex]
-                    = streamConnector
-                    = createStreamConnector(mediaType);
-            }
-        }
-        return streamConnector;
-    }
-
-    /**
-     * Closes the existing <tt>StreamConnector</tt>, if any, associated with a
-     * specific <tt>MediaType</tt> and removes its reference from this
-     * <tt>TransportManager</tt>.
-     *
-     * @param mediaType the <tt>MediaType</tt> associated with the
-     * <tt>StreamConnector</tt> to close
-     */
-    public void closeStreamConnector(MediaType mediaType)
-    {
-        int index = mediaType.ordinal();
-        StreamConnector streamConnector = streamConnectors[index];
-
-        if (streamConnector != null)
-        {
-            closeStreamConnector(mediaType, streamConnector);
-            streamConnectors[index] = null;
-        }
-    }
-
-    /**
-     * Closes a specific <tt>StreamConnector</tt> associated with a specific
-     * <tt>MediaType</tt>. If this <tt>TransportManager</tt> has a reference to
-     * the specified <tt>streamConnector</tt>, it remains. Allows extenders to
-     * override and perform additional customizations to the closing of the
-     * specified <tt>streamConnector</tt>.
-     *
-     * @param mediaType the <tt>MediaType</tt> associated with the specified
-     * <tt>streamConnector</tt>
-     * @param streamConnector the <tt>StreamConnector</tt> to be closed
-     * @see #closeStreamConnector(MediaType)
-     */
-    protected void closeStreamConnector(
-            MediaType mediaType,
-            StreamConnector streamConnector)
-    {
-        /*
-         * XXX The connected owns the sockets so it is important that it
-         * decides whether to close them i.e. this TransportManager is not
-         * allowed to explicitly close the sockets by itself.
-         */
-        streamConnector.close();
-    }
-
-    /**
-     * Creates a media <tt>StreamConnector</tt> for a stream of a specific
-     * <tt>MediaType</tt>. The minimum and maximum of the media port boundaries
-     * are taken into account.
-     *
-     * @param mediaType the <tt>MediaType</tt> of the stream for which a
-     * <tt>StreamConnector</tt> is to be created
-     * @return a <tt>StreamConnector</tt> for the stream of the specified
-     * <tt>mediaType</tt>
-     * @throws OperationFailedException if the binding of the sockets fails
-     */
-    protected StreamConnector createStreamConnector(MediaType mediaType)
-        throws OperationFailedException
-    {
-        NetworkAddressManagerService nam
-            = ProtocolMediaActivator.getNetworkAddressManagerService();
-        InetAddress intendedDestination = getIntendedDestination(getCallPeer());
-        InetAddress localHostForPeer = nam.getLocalHost(intendedDestination);
-
-        //make sure our port numbers reflect the configuration service settings
-        initializePortNumbers();
-
-        PortTracker portTracker = getPortTracker(mediaType);
-
-        //create the RTP socket.
-        DatagramSocket rtpSocket = null;
-        try
-        {
-            rtpSocket = nam.createDatagramSocket(
-                localHostForPeer, portTracker.getPort(),
-                portTracker.getMinPort(), portTracker.getMaxPort());
-        }
-        catch (Exception exc)
-        {
-            throw new OperationFailedException(
-                "Failed to allocate the network ports necessary for the call.",
-                OperationFailedException.INTERNAL_ERROR, exc);
-        }
-
-        //make sure that next time we don't try to bind on occupied ports
-        //also, refuse validation in case someone set the tracker range to 1
-        portTracker.setNextPort( rtpSocket.getLocalPort() + 1, false);
-
-        //create the RTCP socket, preferably on the port following our RTP one.
-        DatagramSocket rtcpSocket = null;
-        try
-        {
-            rtcpSocket = nam.createDatagramSocket(
-                localHostForPeer, portTracker.getPort(),
-                portTracker.getMinPort(), portTracker.getMaxPort());
-        }
-        catch (Exception exc)
-        {
-           throw new OperationFailedException(
-                "Failed to allocate the network ports necessary for the call.",
-                OperationFailedException.INTERNAL_ERROR,
-                exc);
-        }
-
-        //make sure that next time we don't try to bind on occupied ports
-        portTracker.setNextPort( rtcpSocket.getLocalPort() + 1);
-
-        return new DefaultStreamConnector(rtpSocket, rtcpSocket);
-    }
-
-    /**
-     * (Re)Sets the all the port allocators to reflect current values specified
-     * in the <tt>ConfigurationService</tt>. Calling this method may very well
-     * result in creating new port allocators or destroying existing ones.
-     */
-    protected static void initializePortNumbers()
-    {
-        //try the default tracker first
-        ConfigurationService cfg
-            = ProtocolMediaActivator.getConfigurationService();
-        String minPortNumberStr
-            = cfg.getString(
-                    OperationSetBasicTelephony
-                        .MIN_MEDIA_PORT_NUMBER_PROPERTY_NAME);
-        String maxPortNumberStr
-            = cfg.getString(
-                    OperationSetBasicTelephony
-                        .MAX_MEDIA_PORT_NUMBER_PROPERTY_NAME);
-
-        //try to send the specified range. If there's no specified range in
-        //configuration, we'll just leave the tracker as it is: [5000 to 6000]
-        defaultPortTracker.tryRange(minPortNumberStr, maxPortNumberStr);
-
-        //try the VIDEO tracker
-        minPortNumberStr
-            = cfg.getString(
-                    OperationSetBasicTelephony
-                        .MIN_VIDEO_PORT_NUMBER_PROPERTY_NAME);
-        maxPortNumberStr
-            = cfg.getString(
-                    OperationSetBasicTelephony
-                        .MAX_VIDEO_PORT_NUMBER_PROPERTY_NAME);
-        //try to send the specified range. If there's no specified range in
-        //configuration, we'll just leave this tracker to null
-        videoPortTracker
-            = PortTracker.createTracker(minPortNumberStr, maxPortNumberStr);
-
-        //try the AUDIO tracker
-        minPortNumberStr
-            = cfg.getString(
-                    OperationSetBasicTelephony
-                        .MIN_AUDIO_PORT_NUMBER_PROPERTY_NAME);
-        maxPortNumberStr
-            = cfg.getString(
-                    OperationSetBasicTelephony
-                        .MAX_AUDIO_PORT_NUMBER_PROPERTY_NAME);
-        //try to send the specified range. If there's no specified range in
-        //configuration, we'll just leave this tracker to null
-        audioPortTracker
-            = PortTracker.createTracker(minPortNumberStr, maxPortNumberStr);
-
-        //try the DATA CHANNEL tracker
-        minPortNumberStr
-            = cfg.getString(
-                    OperationSetBasicTelephony
-                        .MIN_DATA_CHANNEL_PORT_NUMBER_PROPERTY_NAME);
-        maxPortNumberStr
-            = cfg.getString(
-                    OperationSetBasicTelephony
-                        .MAX_DATA_CHANNEL_PORT_NUMBER_PROPERTY_NAME);
-
-        //try to send the specified range. If there's no specified range in
-        //configuration, we'll just leave this tracker to null
-        dataChannelPortTracker
-            = PortTracker.createTracker(minPortNumberStr, maxPortNumberStr);
-    }
-
-    /**
-     * Returns the <tt>InetAddress</tt> that we are using in one of our
-     * <tt>StreamConnector</tt>s or, in case we don't have any connectors yet
-     * the address returned by the our network address manager as the best local
-     * address to use when contacting the <tt>CallPeer</tt> associated with this
-     * <tt>MediaHandler</tt>. This method is primarily meant for use with the
-     * o= and c= fields of a newly created session description. The point is
-     * that we create our <tt>StreamConnector</tt>s when constructing the media
-     * descriptions so we already have a specific local address assigned to them
-     * at the time we get ready to create the c= and o= fields. It is therefore
-     * better to try and return one of these addresses before trying the net
-     * address manager again and running the slight risk of getting a different
-     * address.
-     *
-     * @return an <tt>InetAddress</tt> that we use in one of the
-     * <tt>StreamConnector</tt>s in this class.
-     */
-    public InetAddress getLastUsedLocalHost()
-    {
-        for (MediaType mediaType : MediaType.values())
-        {
-            StreamConnector streamConnector
-                = streamConnectors[mediaType.ordinal()];
-
-            if (streamConnector != null)
-                return streamConnector.getDataSocket().getLocalAddress();
-        }
-
-        NetworkAddressManagerService nam
-            = ProtocolMediaActivator.getNetworkAddressManagerService();
-        InetAddress intendedDestination = getIntendedDestination(getCallPeer());
-
-        return nam.getLocalHost(intendedDestination);
-    }
-
-    /**
-     * Sends empty UDP packets to target destination data/control ports in order
-     * to open ports on NATs or and help RTP proxies latch onto our RTP ports.
-     *
-     * @param target <tt>MediaStreamTarget</tt>
-     * @param type the {@link MediaType} of the connector we'd like to send the
-     * hole punching packet through.
-     */
-    public void sendHolePunchPacket(MediaStreamTarget target, MediaType type)
-    {
-        logger.info("Send NAT hole punch packets");
-
-        //check how many hole punch packets we would be supposed to send:
-        int packetCount
-            = ProtocolMediaActivator.getConfigurationService().getInt(
-                    HOLE_PUNCH_PKT_COUNT_PROPERTY,
-                    DEFAULT_HOLE_PUNCH_PKT_COUNT);
-
-        if (packetCount < 0)
-            packetCount = DEFAULT_HOLE_PUNCH_PKT_COUNT;
-        if (packetCount == 0)
-            return;
-
-        try
-        {
-            StreamConnector connector = getStreamConnector(type);
-
-            if(connector.getProtocol() == StreamConnector.Protocol.TCP)
-                return;
-
-            byte[] buf = new byte[0];
-
-            synchronized(connector)
-            {
-                //we may want to send more than one packet in case they get lost
-                for(int i=0; i < packetCount; i++)
-                {
-                    DatagramSocket socket;
-
-                    // data/RTP
-                    if((socket = connector.getDataSocket()) != null)
-                    {
-                        InetSocketAddress dataAddress = target.getDataAddress();
-
-                        socket.send(
-                                new DatagramPacket(
-                                        buf,
-                                        buf.length,
-                                        dataAddress.getAddress(),
-                                        dataAddress.getPort()));
-                    }
-
-                    // control/RTCP
-                    if((socket = connector.getControlSocket()) != null)
-                    {
-                        InetSocketAddress controlAddress
-                            = target.getControlAddress();
-
-                        socket.send(
-                                new DatagramPacket(
-                                        buf,
-                                        buf.length,
-                                        controlAddress.getAddress(),
-                                        controlAddress.getPort()));
-                    }
-                }
-            }
-        }
-        catch(Exception e)
-        {
-            logger.error("Error cannot send to remote peer", e);
-        }
-    }
-
-    /**
-     * Set traffic class (QoS) for the RTP socket.
-     *
-     * @param target <tt>MediaStreamTarget</tt>
-     * @param type the {@link MediaType} of the connector we'd like to set
-     * traffic class
-     */
-    protected void setTrafficClass(MediaStreamTarget target, MediaType type)
-    {
-        // get traffic class value for RTP audio/video
-        int trafficClass = getDSCP(type);
-
-        if(trafficClass <= 0)
-            return;
-
-        if (logger.isInfoEnabled())
-            logger.info(
-                "Set traffic class for " + type + " to " + trafficClass);
-        try
-        {
-            StreamConnector connector = getStreamConnector(type);
-
-            synchronized(connector)
-            {
-                if(connector.getProtocol() == StreamConnector.Protocol.TCP)
-                {
-                    connector.getDataTCPSocket().setTrafficClass(trafficClass);
-
-                    Socket controlTCPSocket = connector.getControlTCPSocket();
-
-                    if (controlTCPSocket != null)
-                        controlTCPSocket.setTrafficClass(trafficClass);
-                }
-                else
-                {
-                    /* data port (RTP) */
-                    connector.getDataSocket().setTrafficClass(trafficClass);
-
-                    /* control port (RTCP) */
-                    DatagramSocket controlSocket = connector.getControlSocket();
-
-                    if (controlSocket != null)
-                        controlSocket.setTrafficClass(trafficClass);
-                }
-            }
-        }
-        catch(Exception e)
-        {
-            logger.error(
-                "Failed to set traffic class for " + type + " to "
-                    + trafficClass,
-                e);
-        }
-    }
-
-    /**
-     * Gets the SIP traffic class associated with a specific <tt>MediaType</tt>
-     * from the configuration.
-     *
-     * @param type the <tt>MediaType</tt> to get the associated SIP traffic
-     * class of
-     * @return the SIP traffic class associated with the specified
-     * <tt>MediaType</tt> or <tt>0</tt> if not configured
-     */
-    private int getDSCP(MediaType type)
-    {
-        String dscpPropertyName;
-
-        switch (type)
-        {
-        case AUDIO:
-            dscpPropertyName = RTP_AUDIO_DSCP_PROPERTY;
-            break;
-        case VIDEO:
-            dscpPropertyName = RTP_VIDEO_DSCP_PROPERTY;
-            break;
-        default:
-            dscpPropertyName = null;
-            break;
-        }
-
-        return
-            (dscpPropertyName == null)
-                ? 0
-                : (ProtocolMediaActivator.getConfigurationService().getInt(
-                        dscpPropertyName,
-                        0)
-                    << 2);
-    }
-
-    /**
-     * Returns the <tt>InetAddress</tt> that is most likely to be used as a
-     * next hop when contacting the specified <tt>destination</tt>. This is
-     * an utility method that is used whenever we have to choose one of our
-     * local addresses to put in the Via, Contact or (in the case of no
-     * registrar accounts) From headers.
-     *
-     * @param peer the CallPeer that we would contact.
-     *
-     * @return the <tt>InetAddress</tt> that is most likely to be to be used
-     * as a next hop when contacting the specified <tt>destination</tt>.
-     *
-     * @throws IllegalArgumentException if <tt>destination</tt> is not a valid
-     * host/ip/fqdn
-     */
-    protected abstract InetAddress getIntendedDestination(U peer);
-
-    /**
-     * Returns the {@link MediaAwareCallPeer} that this transport manager is
-     * serving.
-     *
-     * @return the {@link MediaAwareCallPeer} that this transport manager is
-     * serving.
-     */
-    public U getCallPeer()
-    {
-        return callPeer;
-    }
-
-    /**
-     * Returns the port tracker that we are supposed to use when binding ports
-     * for the specified {@link MediaType}.
-     *
-     * @param mediaType the media type that we want to obtain a locator for.
-     *
-     * @return the port tracker that we are supposed to use when binding ports
-     * for the specified {@link MediaType}.
-     */
-    protected static PortTracker getPortTracker(MediaType mediaType)
-    {
-        if (MediaType.AUDIO == mediaType)
-        {
-            if (audioPortTracker != null)
-                return audioPortTracker;
-        }
-        else if (MediaType.VIDEO == mediaType)
-        {
-            if (videoPortTracker != null)
-                return videoPortTracker;
-        }
-
-        return defaultPortTracker;
-    }
-
-    /**
-     * Returns the port tracker that we are supposed to use when binding ports
-     * for the {@link MediaType} indicated by the string param. If we do not
-     * recognize the string as a valid media type, we simply return the default
-     * port tracker.
-     *
-     * @param mediaTypeStr the name of the media type that we want to obtain a
-     * locator for.
-     *
-     * @return the port tracker that we are supposed to use when binding ports
-     * for the {@link MediaType} with the specified name or the default tracker
-     * in case the name doesn't ring a bell.
-     */
-    protected static PortTracker getPortTracker(String mediaTypeStr)
-    {
-        try
-        {
-            return getPortTracker(MediaType.parseString(mediaTypeStr));
-        }
-        catch (Exception e)
-        {
-            logger.info(
-                "Returning default port tracker for unrecognized media type: "
-                    + mediaTypeStr);
-
-            return defaultPortTracker;
-        }
-    }
-
-    /**
-     * Returns the extended type of the candidate selected if this transport
-     * manager is using ICE.
-     *
-     * @param streamName The stream name (AUDIO, VIDEO);
-     *
-     * @return The extended type of the candidate selected if this transport
-     * manager is using ICE. Otherwise, returns null.
-     */
-    public abstract String getICECandidateExtendedType(String streamName);
-
-    /**
-     * Returns the current state of ICE processing.
-     *
-     * @return the current state of ICE processing if this transport
-     * manager is using ICE. Otherwise, returns null.
-     */
-    public abstract String getICEState();
-
-    /**
-     * Returns the ICE local host address.
-     *
-     * @param streamName The stream name (AUDIO, VIDEO);
-     *
-     * @return the ICE local host address if this transport
-     * manager is using ICE. Otherwise, returns null.
-     */
-    public abstract InetSocketAddress getICELocalHostAddress(String streamName);
-
-    /**
-     * Returns the ICE remote host address.
-     *
-     * @param streamName The stream name (AUDIO, VIDEO);
-     *
-     * @return the ICE remote host address if this transport
-     * manager is using ICE. Otherwise, returns null.
-     */
-    public abstract InetSocketAddress getICERemoteHostAddress(
-            String streamName);
-
-    /**
-     * Returns the ICE local reflexive address (server or peer reflexive).
-     *
-     * @param streamName The stream name (AUDIO, VIDEO);
-     *
-     * @return the ICE local reflexive address. May be null if this transport
-     * manager is not using ICE or if there is no reflexive address for the
-     * local candidate used.
-     */
-    public abstract InetSocketAddress getICELocalReflexiveAddress(
-            String streamName);
-
-    /**
-     * Returns the ICE remote reflexive address (server or peer reflexive).
-     *
-     * @param streamName The stream name (AUDIO, VIDEO);
-     *
-     * @return the ICE remote reflexive address. May be null if this transport
-     * manager is not using ICE or if there is no reflexive address for the
-     * remote candidate used.
-     */
-    public abstract InetSocketAddress getICERemoteReflexiveAddress(
-            String streamName);
-
-    /**
-     * Returns the ICE local relayed address (server or peer relayed).
-     *
-     * @param streamName The stream name (AUDIO, VIDEO);
-     *
-     * @return the ICE local relayed address. May be null if this transport
-     * manager is not using ICE or if there is no relayed address for the
-     * local candidate used.
-     */
-    public abstract InetSocketAddress getICELocalRelayedAddress(
-            String streamName);
-
-    /**
-     * Returns the ICE remote relayed address (server or peer relayed).
-     *
-     * @param streamName The stream name (AUDIO, VIDEO);
-     *
-     * @return the ICE remote relayed address. May be null if this transport
-     * manager is not using ICE or if there is no relayed address for the
-     * remote candidate used.
-     */
-    public abstract InetSocketAddress getICERemoteRelayedAddress(
-            String streamName);
-
-    /**
-     * Returns the total harvesting time (in ms) for all harvesters.
-     *
-     * @return The total harvesting time (in ms) for all the harvesters. 0 if
-     * the ICE agent is null, or if the agent has nevers harvested.
-     */
-    public abstract long getTotalHarvestingTime();
-
-    /**
-     * Returns the harvesting time (in ms) for the harvester given in parameter.
-     *
-     * @param harvesterName The class name if the harvester.
-     *
-     * @return The harvesting time (in ms) for the harvester given in parameter.
-     * 0 if this harvester does not exists, if the ICE agent is null, or if the
-     * agent has never harvested with this harvester.
-     */
-    public abstract long getHarvestingTime(String harvesterName);
-
-    /**
-     * Returns the number of harvesting for this agent.
-     *
-     * @return The number of harvesting for this agent.
-     */
-    public abstract int getNbHarvesting();
-
-    /**
-     * Returns the number of harvesting time for the harvester given in
-     * parameter.
-     *
-     * @param harvesterName The class name if the harvester.
-     *
-     * @return The number of harvesting time for the harvester given in
-     * parameter.
-     */
-    public abstract int getNbHarvesting(String harvesterName);
-
-    /**
-     * Returns the ICE candidate extended type selected by the given agent.
-     *
-     * @param iceAgent The ICE agent managing the ICE offer/answer exchange,
-     * collecting and selecting the candidate.
-     * @param streamName The stream name (AUDIO, VIDEO);
-     *
-     * @return The ICE candidate extended type selected by the given agent. null
-     * if the iceAgent is null or if there is no candidate selected or
-     * available.
-     */
-    public static String getICECandidateExtendedType(
-            Agent iceAgent,
-            String streamName)
-    {
-        if(iceAgent != null)
-        {
-            LocalCandidate localCandidate
-                = iceAgent.getSelectedLocalCandidate(streamName);
-
-            if(localCandidate != null)
-                return localCandidate.getExtendedType().toString();
-        }
-        return null;
-    }
-}
->>>>>>> 98bf7a07
+/*
+ * Jitsi, the OpenSource Java VoIP and Instant Messaging client.
+ *
+ * Distributable under LGPL license.
+ * See terms of license at gnu.org.
+ */
+package net.java.sip.communicator.service.protocol.media;
+
+import java.net.*;
+
+import net.java.sip.communicator.service.netaddr.*;
+import net.java.sip.communicator.service.protocol.*;
+import net.java.sip.communicator.util.*;
+
+import org.ice4j.ice.*;
+import org.jitsi.service.configuration.*;
+import org.jitsi.service.neomedia.*;
+
+/**
+ * <tt>TransportManager</tt>s are responsible for allocating ports, gathering
+ * local candidates and managing ICE whenever we are using it.
+ *
+ * @param <U> the peer extension class like for example <tt>CallPeerSipImpl</tt>
+ * or <tt>CallPeerJabberImpl</tt>
+ *
+ * @author Emil Ivov
+ * @author Lyubomir Marinov
+ * @author Sebastien Vincent
+ */
+public abstract class TransportManager<U extends MediaAwareCallPeer<?, ?, ?>>
+{
+    /**
+     * The <tt>Logger</tt> used by the <tt>TransportManager</tt>
+     * class and its instances for logging output.
+     */
+    private static final Logger logger
+        = Logger.getLogger(TransportManager.class);
+
+    /**
+     * The port tracker that we should use when binding generic media streams.
+     * <p>
+     * Initialized by {@link #initializePortNumbers()}.
+     * </p>
+     */
+    private static PortTracker defaultPortTracker = new PortTracker(5000, 6000);
+
+    /**
+     * The port tracker that we should use when binding video media streams.
+     * <p>
+     * Potentially initialized by {@link #initializePortNumbers()} if the
+     * necessary properties are set.
+     * </p>
+     */
+    private static PortTracker videoPortTracker = null;
+
+    /**
+     * The port tracker that we should use when binding data channels.
+     * <p>
+     * Potentially initialized by {@link #initializePortNumbers()} if the
+     * necessary properties are set
+     * </p>
+     */
+    private static PortTracker dataChannelPortTracker = null;
+
+    /**
+     * The port tracker that we should use when binding data media streams.
+     * <p>
+     * Potentially initialized by {@link #initializePortNumbers()} if the
+     * necessary properties are set
+     * </p>
+     */
+    private static PortTracker audioPortTracker = null;
+
+    /**
+     * RTP audio DSCP configuration property name.
+     */
+    private static final String RTP_AUDIO_DSCP_PROPERTY =
+        "net.java.sip.communicator.impl.protocol.RTP_AUDIO_DSCP";
+
+    /**
+     * RTP video DSCP configuration property name.
+     */
+    private static final String RTP_VIDEO_DSCP_PROPERTY =
+        "net.java.sip.communicator.impl.protocol.RTP_VIDEO_DSCP";
+
+    /**
+     * Number of empty UDP packets to send for NAT hole punching.
+     */
+    private static final String HOLE_PUNCH_PKT_COUNT_PROPERTY =
+        "net.java.sip.communicator.impl.protocol.HOLE_PUNCH_PKT_COUNT";
+
+    /**
+     * Number of empty UDP packets to send for NAT hole punching.
+     */
+    private static final int DEFAULT_HOLE_PUNCH_PKT_COUNT = 3;
+
+    /**
+     * The {@link MediaAwareCallPeer} whose traffic we will be taking care of.
+     */
+    private U callPeer;
+
+    /**
+     * The RTP/RTCP socket couples that this <tt>TransportManager</tt> uses to
+     * send and receive media flows through indexed by <tt>MediaType</tt>
+     * (ordinal).
+     */
+    private final StreamConnector[] streamConnectors
+        = new StreamConnector[MediaType.values().length];
+
+    /**
+     * Creates a new instance of this transport manager, binding it to the
+     * specified peer.
+     *
+     * @param callPeer the {@link MediaAwareCallPeer} whose traffic we will be
+     * taking care of.
+     */
+    protected TransportManager(U callPeer)
+    {
+        this.callPeer = callPeer;
+    }
+
+    /**
+     * Returns the <tt>StreamConnector</tt> instance that this media handler
+     * should use for streams of the specified <tt>mediaType</tt>. The method
+     * would also create a new <tt>StreamConnector</tt> if no connector has
+     * been initialized for this <tt>mediaType</tt> yet or in case one
+     * of its underlying sockets has been closed.
+     *
+     * @param mediaType the <tt>MediaType</tt> that we'd like to create a
+     * connector for.
+     * @return this media handler's <tt>StreamConnector</tt> for the specified
+     * <tt>mediaType</tt>.
+     *
+     * @throws OperationFailedException in case we failed to initialize our
+     * connector.
+     */
+    public StreamConnector getStreamConnector(MediaType mediaType)
+        throws OperationFailedException
+    {
+        int streamConnectorIndex = mediaType.ordinal();
+        StreamConnector streamConnector
+            = streamConnectors[streamConnectorIndex];
+
+        if((streamConnector == null)
+            || (streamConnector.getProtocol() == StreamConnector.Protocol.UDP))
+        {
+            DatagramSocket controlSocket;
+
+            if((streamConnector == null)
+                || streamConnector.getDataSocket().isClosed()
+                || (((controlSocket = streamConnector.getControlSocket())
+                        != null)
+                    && controlSocket.isClosed()))
+            {
+                streamConnectors[streamConnectorIndex]
+                    = streamConnector
+                    = createStreamConnector(mediaType);
+            }
+        }
+        else if(streamConnector.getProtocol() == StreamConnector.Protocol.TCP)
+        {
+            Socket controlTCPSocket;
+
+            if(streamConnector.getDataTCPSocket().isClosed()
+                || (((controlTCPSocket = streamConnector.getControlTCPSocket())
+                        != null)
+                    && controlTCPSocket.isClosed()))
+            {
+                streamConnectors[streamConnectorIndex]
+                    = streamConnector
+                    = createStreamConnector(mediaType);
+            }
+        }
+        return streamConnector;
+    }
+
+    /**
+     * Closes the existing <tt>StreamConnector</tt>, if any, associated with a
+     * specific <tt>MediaType</tt> and removes its reference from this
+     * <tt>TransportManager</tt>.
+     *
+     * @param mediaType the <tt>MediaType</tt> associated with the
+     * <tt>StreamConnector</tt> to close
+     */
+    public void closeStreamConnector(MediaType mediaType)
+    {
+        int index = mediaType.ordinal();
+        StreamConnector streamConnector = streamConnectors[index];
+
+        if (streamConnector != null)
+        {
+            closeStreamConnector(mediaType, streamConnector);
+            streamConnectors[index] = null;
+        }
+    }
+
+    /**
+     * Closes a specific <tt>StreamConnector</tt> associated with a specific
+     * <tt>MediaType</tt>. If this <tt>TransportManager</tt> has a reference to
+     * the specified <tt>streamConnector</tt>, it remains. Allows extenders to
+     * override and perform additional customizations to the closing of the
+     * specified <tt>streamConnector</tt>.
+     *
+     * @param mediaType the <tt>MediaType</tt> associated with the specified
+     * <tt>streamConnector</tt>
+     * @param streamConnector the <tt>StreamConnector</tt> to be closed
+     * @see #closeStreamConnector(MediaType)
+     */
+    protected void closeStreamConnector(
+            MediaType mediaType,
+            StreamConnector streamConnector)
+    {
+        /*
+         * XXX The connected owns the sockets so it is important that it
+         * decides whether to close them i.e. this TransportManager is not
+         * allowed to explicitly close the sockets by itself.
+         */
+        streamConnector.close();
+    }
+
+    /**
+     * Creates a media <tt>StreamConnector</tt> for a stream of a specific
+     * <tt>MediaType</tt>. The minimum and maximum of the media port boundaries
+     * are taken into account.
+     *
+     * @param mediaType the <tt>MediaType</tt> of the stream for which a
+     * <tt>StreamConnector</tt> is to be created
+     * @return a <tt>StreamConnector</tt> for the stream of the specified
+     * <tt>mediaType</tt>
+     * @throws OperationFailedException if the binding of the sockets fails
+     */
+    protected StreamConnector createStreamConnector(MediaType mediaType)
+        throws OperationFailedException
+    {
+        NetworkAddressManagerService nam
+            = ProtocolMediaActivator.getNetworkAddressManagerService();
+        InetAddress intendedDestination = getIntendedDestination(getCallPeer());
+        InetAddress localHostForPeer = nam.getLocalHost(intendedDestination);
+
+        //make sure our port numbers reflect the configuration service settings
+        initializePortNumbers();
+
+        PortTracker portTracker = getPortTracker(mediaType);
+
+        //create the RTP socket.
+        DatagramSocket rtpSocket = null;
+        try
+        {
+            rtpSocket = nam.createDatagramSocket(
+                localHostForPeer, portTracker.getPort(),
+                portTracker.getMinPort(), portTracker.getMaxPort());
+        }
+        catch (Exception exc)
+        {
+            throw new OperationFailedException(
+                "Failed to allocate the network ports necessary for the call.",
+                OperationFailedException.INTERNAL_ERROR, exc);
+        }
+
+        //make sure that next time we don't try to bind on occupied ports
+        //also, refuse validation in case someone set the tracker range to 1
+        portTracker.setNextPort( rtpSocket.getLocalPort() + 1, false);
+
+        //create the RTCP socket, preferably on the port following our RTP one.
+        DatagramSocket rtcpSocket = null;
+        try
+        {
+            rtcpSocket = nam.createDatagramSocket(
+                localHostForPeer, portTracker.getPort(),
+                portTracker.getMinPort(), portTracker.getMaxPort());
+        }
+        catch (Exception exc)
+        {
+           throw new OperationFailedException(
+                "Failed to allocate the network ports necessary for the call.",
+                OperationFailedException.INTERNAL_ERROR,
+                exc);
+        }
+
+        //make sure that next time we don't try to bind on occupied ports
+        portTracker.setNextPort( rtcpSocket.getLocalPort() + 1);
+
+        return new DefaultStreamConnector(rtpSocket, rtcpSocket);
+    }
+
+    /**
+     * (Re)Sets the all the port allocators to reflect current values specified
+     * in the <tt>ConfigurationService</tt>. Calling this method may very well
+     * result in creating new port allocators or destroying existing ones.
+     */
+    protected static void initializePortNumbers()
+    {
+        //try the default tracker first
+        ConfigurationService cfg
+            = ProtocolMediaActivator.getConfigurationService();
+        String minPortNumberStr
+            = cfg.getString(
+                    OperationSetBasicTelephony
+                        .MIN_MEDIA_PORT_NUMBER_PROPERTY_NAME);
+        String maxPortNumberStr
+            = cfg.getString(
+                    OperationSetBasicTelephony
+                        .MAX_MEDIA_PORT_NUMBER_PROPERTY_NAME);
+
+        //try to send the specified range. If there's no specified range in
+        //configuration, we'll just leave the tracker as it is: [5000 to 6000]
+        defaultPortTracker.tryRange(minPortNumberStr, maxPortNumberStr);
+
+        //try the VIDEO tracker
+        minPortNumberStr
+            = cfg.getString(
+                    OperationSetBasicTelephony
+                        .MIN_VIDEO_PORT_NUMBER_PROPERTY_NAME);
+        maxPortNumberStr
+            = cfg.getString(
+                    OperationSetBasicTelephony
+                        .MAX_VIDEO_PORT_NUMBER_PROPERTY_NAME);
+        //try to send the specified range. If there's no specified range in
+        //configuration, we'll just leave this tracker to null
+        videoPortTracker
+            = PortTracker.createTracker(minPortNumberStr, maxPortNumberStr);
+
+        //try the AUDIO tracker
+        minPortNumberStr
+            = cfg.getString(
+                    OperationSetBasicTelephony
+                        .MIN_AUDIO_PORT_NUMBER_PROPERTY_NAME);
+        maxPortNumberStr
+            = cfg.getString(
+                    OperationSetBasicTelephony
+                        .MAX_AUDIO_PORT_NUMBER_PROPERTY_NAME);
+        //try to send the specified range. If there's no specified range in
+        //configuration, we'll just leave this tracker to null
+        audioPortTracker
+            = PortTracker.createTracker(minPortNumberStr, maxPortNumberStr);
+
+        //try the DATA CHANNEL tracker
+        minPortNumberStr
+            = cfg.getString(
+                    OperationSetBasicTelephony
+                        .MIN_DATA_CHANNEL_PORT_NUMBER_PROPERTY_NAME);
+        maxPortNumberStr
+            = cfg.getString(
+                    OperationSetBasicTelephony
+                        .MAX_DATA_CHANNEL_PORT_NUMBER_PROPERTY_NAME);
+
+        //try to send the specified range. If there's no specified range in
+        //configuration, we'll just leave this tracker to null
+        dataChannelPortTracker
+            = PortTracker.createTracker(minPortNumberStr, maxPortNumberStr);
+    }
+
+    /**
+     * Returns the <tt>InetAddress</tt> that we are using in one of our
+     * <tt>StreamConnector</tt>s or, in case we don't have any connectors yet
+     * the address returned by the our network address manager as the best local
+     * address to use when contacting the <tt>CallPeer</tt> associated with this
+     * <tt>MediaHandler</tt>. This method is primarily meant for use with the
+     * o= and c= fields of a newly created session description. The point is
+     * that we create our <tt>StreamConnector</tt>s when constructing the media
+     * descriptions so we already have a specific local address assigned to them
+     * at the time we get ready to create the c= and o= fields. It is therefore
+     * better to try and return one of these addresses before trying the net
+     * address manager again and running the slight risk of getting a different
+     * address.
+     *
+     * @return an <tt>InetAddress</tt> that we use in one of the
+     * <tt>StreamConnector</tt>s in this class.
+     */
+    public InetAddress getLastUsedLocalHost()
+    {
+        for (MediaType mediaType : MediaType.values())
+        {
+            StreamConnector streamConnector
+                = streamConnectors[mediaType.ordinal()];
+
+            if (streamConnector != null)
+                return streamConnector.getDataSocket().getLocalAddress();
+        }
+
+        NetworkAddressManagerService nam
+            = ProtocolMediaActivator.getNetworkAddressManagerService();
+        InetAddress intendedDestination = getIntendedDestination(getCallPeer());
+
+        return nam.getLocalHost(intendedDestination);
+    }
+
+    /**
+     * Sends empty UDP packets to target destination data/control ports in order
+     * to open ports on NATs or and help RTP proxies latch onto our RTP ports.
+     *
+     * @param target <tt>MediaStreamTarget</tt>
+     * @param type the {@link MediaType} of the connector we'd like to send the
+     * hole punching packet through.
+     */
+    public void sendHolePunchPacket(MediaStreamTarget target, MediaType type)
+    {
+        logger.info("Send NAT hole punch packets");
+
+        //check how many hole punch packets we would be supposed to send:
+        int packetCount
+            = ProtocolMediaActivator.getConfigurationService().getInt(
+                    HOLE_PUNCH_PKT_COUNT_PROPERTY,
+                    DEFAULT_HOLE_PUNCH_PKT_COUNT);
+
+        if (packetCount < 0)
+            packetCount = DEFAULT_HOLE_PUNCH_PKT_COUNT;
+        if (packetCount == 0)
+            return;
+
+        try
+        {
+            StreamConnector connector = getStreamConnector(type);
+
+            if(connector.getProtocol() == StreamConnector.Protocol.TCP)
+                return;
+
+            byte[] buf = new byte[0];
+
+            synchronized(connector)
+            {
+                //we may want to send more than one packet in case they get lost
+                for(int i=0; i < packetCount; i++)
+                {
+                    DatagramSocket socket;
+
+                    // data/RTP
+                    if((socket = connector.getDataSocket()) != null)
+                    {
+                        InetSocketAddress dataAddress = target.getDataAddress();
+
+                        socket.send(
+                                new DatagramPacket(
+                                        buf,
+                                        buf.length,
+                                        dataAddress.getAddress(),
+                                        dataAddress.getPort()));
+                    }
+
+                    // control/RTCP
+                    if((socket = connector.getControlSocket()) != null)
+                    {
+                        InetSocketAddress controlAddress
+                            = target.getControlAddress();
+
+                        socket.send(
+                                new DatagramPacket(
+                                        buf,
+                                        buf.length,
+                                        controlAddress.getAddress(),
+                                        controlAddress.getPort()));
+                    }
+                }
+            }
+        }
+        catch(Exception e)
+        {
+            logger.error("Error cannot send to remote peer", e);
+        }
+    }
+
+    /**
+     * Set traffic class (QoS) for the RTP socket.
+     *
+     * @param target <tt>MediaStreamTarget</tt>
+     * @param type the {@link MediaType} of the connector we'd like to set
+     * traffic class
+     */
+    protected void setTrafficClass(MediaStreamTarget target, MediaType type)
+    {
+        // get traffic class value for RTP audio/video
+        int trafficClass = getDSCP(type);
+
+        if(trafficClass <= 0)
+            return;
+
+        if (logger.isInfoEnabled())
+            logger.info(
+                "Set traffic class for " + type + " to " + trafficClass);
+        try
+        {
+            StreamConnector connector = getStreamConnector(type);
+
+            synchronized(connector)
+            {
+                if(connector.getProtocol() == StreamConnector.Protocol.TCP)
+                {
+                    connector.getDataTCPSocket().setTrafficClass(trafficClass);
+
+                    Socket controlTCPSocket = connector.getControlTCPSocket();
+
+                    if (controlTCPSocket != null)
+                        controlTCPSocket.setTrafficClass(trafficClass);
+                }
+                else
+                {
+                    /* data port (RTP) */
+                    connector.getDataSocket().setTrafficClass(trafficClass);
+
+                    /* control port (RTCP) */
+                    DatagramSocket controlSocket = connector.getControlSocket();
+
+                    if (controlSocket != null)
+                        controlSocket.setTrafficClass(trafficClass);
+                }
+            }
+        }
+        catch(Exception e)
+        {
+            logger.error(
+                "Failed to set traffic class for " + type + " to "
+                    + trafficClass,
+                e);
+        }
+    }
+
+    /**
+     * Gets the SIP traffic class associated with a specific <tt>MediaType</tt>
+     * from the configuration.
+     *
+     * @param type the <tt>MediaType</tt> to get the associated SIP traffic
+     * class of
+     * @return the SIP traffic class associated with the specified
+     * <tt>MediaType</tt> or <tt>0</tt> if not configured
+     */
+    private int getDSCP(MediaType type)
+    {
+        String dscpPropertyName;
+
+        switch (type)
+        {
+        case AUDIO:
+            dscpPropertyName = RTP_AUDIO_DSCP_PROPERTY;
+            break;
+        case VIDEO:
+            dscpPropertyName = RTP_VIDEO_DSCP_PROPERTY;
+            break;
+        default:
+            dscpPropertyName = null;
+            break;
+        }
+
+        return
+            (dscpPropertyName == null)
+                ? 0
+                : (ProtocolMediaActivator.getConfigurationService().getInt(
+                        dscpPropertyName,
+                        0)
+                    << 2);
+    }
+
+    /**
+     * Returns the <tt>InetAddress</tt> that is most likely to be used as a
+     * next hop when contacting the specified <tt>destination</tt>. This is
+     * an utility method that is used whenever we have to choose one of our
+     * local addresses to put in the Via, Contact or (in the case of no
+     * registrar accounts) From headers.
+     *
+     * @param peer the CallPeer that we would contact.
+     *
+     * @return the <tt>InetAddress</tt> that is most likely to be to be used
+     * as a next hop when contacting the specified <tt>destination</tt>.
+     *
+     * @throws IllegalArgumentException if <tt>destination</tt> is not a valid
+     * host/ip/fqdn
+     */
+    protected abstract InetAddress getIntendedDestination(U peer);
+
+    /**
+     * Returns the {@link MediaAwareCallPeer} that this transport manager is
+     * serving.
+     *
+     * @return the {@link MediaAwareCallPeer} that this transport manager is
+     * serving.
+     */
+    public U getCallPeer()
+    {
+        return callPeer;
+    }
+
+    /**
+     * Returns the port tracker that we are supposed to use when binding ports
+     * for the specified {@link MediaType}.
+     *
+     * @param mediaType the media type that we want to obtain a locator for.
+     *
+     * @return the port tracker that we are supposed to use when binding ports
+     * for the specified {@link MediaType}.
+     */
+    protected static PortTracker getPortTracker(MediaType mediaType)
+    {
+        if (MediaType.AUDIO == mediaType)
+        {
+            if (audioPortTracker != null)
+                return audioPortTracker;
+        }
+        else if (MediaType.VIDEO == mediaType)
+        {
+            if (videoPortTracker != null)
+                return videoPortTracker;
+        }
+
+        return defaultPortTracker;
+    }
+
+    /**
+     * Returns the port tracker that we are supposed to use when binding ports
+     * for the {@link MediaType} indicated by the string param. If we do not
+     * recognize the string as a valid media type, we simply return the default
+     * port tracker.
+     *
+     * @param mediaTypeStr the name of the media type that we want to obtain a
+     * locator for.
+     *
+     * @return the port tracker that we are supposed to use when binding ports
+     * for the {@link MediaType} with the specified name or the default tracker
+     * in case the name doesn't ring a bell.
+     */
+    protected static PortTracker getPortTracker(String mediaTypeStr)
+    {
+        try
+        {
+            return getPortTracker(MediaType.parseString(mediaTypeStr));
+        }
+        catch (Exception e)
+        {
+            logger.info(
+                "Returning default port tracker for unrecognized media type: "
+                    + mediaTypeStr);
+
+            return defaultPortTracker;
+        }
+    }
+
+    /**
+     * Returns the extended type of the candidate selected if this transport
+     * manager is using ICE.
+     *
+     * @param streamName The stream name (AUDIO, VIDEO);
+     *
+     * @return The extended type of the candidate selected if this transport
+     * manager is using ICE. Otherwise, returns null.
+     */
+    public abstract String getICECandidateExtendedType(String streamName);
+
+    /**
+     * Returns the current state of ICE processing.
+     *
+     * @return the current state of ICE processing if this transport
+     * manager is using ICE. Otherwise, returns null.
+     */
+    public abstract String getICEState();
+
+    /**
+     * Returns the ICE local host address.
+     *
+     * @param streamName The stream name (AUDIO, VIDEO);
+     *
+     * @return the ICE local host address if this transport
+     * manager is using ICE. Otherwise, returns null.
+     */
+    public abstract InetSocketAddress getICELocalHostAddress(String streamName);
+
+    /**
+     * Returns the ICE remote host address.
+     *
+     * @param streamName The stream name (AUDIO, VIDEO);
+     *
+     * @return the ICE remote host address if this transport
+     * manager is using ICE. Otherwise, returns null.
+     */
+    public abstract InetSocketAddress getICERemoteHostAddress(
+            String streamName);
+
+    /**
+     * Returns the ICE local reflexive address (server or peer reflexive).
+     *
+     * @param streamName The stream name (AUDIO, VIDEO);
+     *
+     * @return the ICE local reflexive address. May be null if this transport
+     * manager is not using ICE or if there is no reflexive address for the
+     * local candidate used.
+     */
+    public abstract InetSocketAddress getICELocalReflexiveAddress(
+            String streamName);
+
+    /**
+     * Returns the ICE remote reflexive address (server or peer reflexive).
+     *
+     * @param streamName The stream name (AUDIO, VIDEO);
+     *
+     * @return the ICE remote reflexive address. May be null if this transport
+     * manager is not using ICE or if there is no reflexive address for the
+     * remote candidate used.
+     */
+    public abstract InetSocketAddress getICERemoteReflexiveAddress(
+            String streamName);
+
+    /**
+     * Returns the ICE local relayed address (server or peer relayed).
+     *
+     * @param streamName The stream name (AUDIO, VIDEO);
+     *
+     * @return the ICE local relayed address. May be null if this transport
+     * manager is not using ICE or if there is no relayed address for the
+     * local candidate used.
+     */
+    public abstract InetSocketAddress getICELocalRelayedAddress(
+            String streamName);
+
+    /**
+     * Returns the ICE remote relayed address (server or peer relayed).
+     *
+     * @param streamName The stream name (AUDIO, VIDEO);
+     *
+     * @return the ICE remote relayed address. May be null if this transport
+     * manager is not using ICE or if there is no relayed address for the
+     * remote candidate used.
+     */
+    public abstract InetSocketAddress getICERemoteRelayedAddress(
+            String streamName);
+
+    /**
+     * Returns the total harvesting time (in ms) for all harvesters.
+     *
+     * @return The total harvesting time (in ms) for all the harvesters. 0 if
+     * the ICE agent is null, or if the agent has nevers harvested.
+     */
+    public abstract long getTotalHarvestingTime();
+
+    /**
+     * Returns the harvesting time (in ms) for the harvester given in parameter.
+     *
+     * @param harvesterName The class name if the harvester.
+     *
+     * @return The harvesting time (in ms) for the harvester given in parameter.
+     * 0 if this harvester does not exists, if the ICE agent is null, or if the
+     * agent has never harvested with this harvester.
+     */
+    public abstract long getHarvestingTime(String harvesterName);
+
+    /**
+     * Returns the number of harvesting for this agent.
+     *
+     * @return The number of harvesting for this agent.
+     */
+    public abstract int getNbHarvesting();
+
+    /**
+     * Returns the number of harvesting time for the harvester given in
+     * parameter.
+     *
+     * @param harvesterName The class name if the harvester.
+     *
+     * @return The number of harvesting time for the harvester given in
+     * parameter.
+     */
+    public abstract int getNbHarvesting(String harvesterName);
+
+    /**
+     * Returns the ICE candidate extended type selected by the given agent.
+     *
+     * @param iceAgent The ICE agent managing the ICE offer/answer exchange,
+     * collecting and selecting the candidate.
+     * @param streamName The stream name (AUDIO, VIDEO);
+     *
+     * @return The ICE candidate extended type selected by the given agent. null
+     * if the iceAgent is null or if there is no candidate selected or
+     * available.
+     */
+    public static String getICECandidateExtendedType(
+            Agent iceAgent,
+            String streamName)
+    {
+        if(iceAgent != null)
+        {
+            LocalCandidate localCandidate
+                = iceAgent.getSelectedLocalCandidate(streamName);
+
+            if(localCandidate != null)
+                return localCandidate.getExtendedType().toString();
+        }
+        return null;
+    }
+}