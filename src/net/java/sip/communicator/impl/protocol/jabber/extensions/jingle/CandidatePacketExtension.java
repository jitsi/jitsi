<<<<<<< HEAD
/*
 * Jitsi, the OpenSource Java VoIP and Instant Messaging client.
 *
 * Distributable under LGPL license.
 * See terms of license at gnu.org.
 */
package net.java.sip.communicator.impl.protocol.jabber.extensions.jingle;

import net.java.sip.communicator.impl.protocol.jabber.extensions.*;

/**
 * @author Emil Ivov
 */
public class CandidatePacketExtension extends AbstractPacketExtension
    implements Comparable<CandidatePacketExtension>
{
    /**
     * The name of the "candidate" element.
     */
    public static final String ELEMENT_NAME = "candidate";

    /**
     * The name of the "component" element.
     */
    public static final String COMPONENT_ATTR_NAME = "component";

    /**
     * The "component" ID for RTP components.
     */
    public static final int RTP_COMPONENT_ID = 1;

    /**
     * The "component" ID for RTCP components.
     */
    public static final int RTCP_COMPONENT_ID = 2;

    /**
     * The name of the "foundation" element.
     */
    public static final String FOUNDATION_ATTR_NAME = "foundation";

    /**
     * The name of the "generation" element.
     */
    public static final String GENERATION_ATTR_NAME = "generation";

    /**
     * The name of the "id" element.
     */
    public static final String ID_ATTR_NAME = "id";

    /**
     * The name of the "ip" element.
     */
    public static final String IP_ATTR_NAME = "ip";

    /**
     * The name of the "network" element.
     */
    public static final String NETWORK_ATTR_NAME = "network";

    /**
     * The name of the "port" element.
     */
    public static final String PORT_ATTR_NAME = "port";

    /**
     * The name of the "priority" element.
     */
    public static final String PRIORITY_ATTR_NAME = "priority";

    /**
     * The name of the "protocol" element.
     */
    public static final String PROTOCOL_ATTR_NAME = "protocol";

    /**
     * The name of the "rel-addr" element.
     */
    public static final String REL_ADDR_ATTR_NAME = "rel-addr";

    /**
     * The name of the "rel-port" element.
     */
    public static final String REL_PORT_ATTR_NAME = "rel-port";

    /**
     * The name of the "type" element.
     */
    public static final String TYPE_ATTR_NAME = "type";

    /**
     * Creates a new {@link CandidatePacketExtension}
     */
    public CandidatePacketExtension()
    {
        super(null, ELEMENT_NAME);
    }

    /**
     * Creates a new {@link CandidatePacketExtension} with the specified
     * <tt>elementName</tt> so that this class would be usable as a
     * <tt>RemoteCandidatePacketExtension</tt> parent.
     *
     * @param elementName the element name that this instance should be using.
     */
    protected CandidatePacketExtension(String elementName)
    {
        super(null, elementName);
    }

    /**
     * Sets a component ID as defined in ICE-CORE.
     *
     * @param component a component ID as defined in ICE-CORE.
     */
    public void setComponent(int component)
    {
        super.setAttribute(COMPONENT_ATTR_NAME, component);
    }

    /**
     * Returns a component ID as defined in ICE-CORE.
     *
     * @return a component ID as defined in ICE-CORE.
     */
    public int getComponent()
    {
        return super.getAttributeAsInt(COMPONENT_ATTR_NAME);
    }

    /**
     * Sets the candidate foundation as defined in ICE-CORE.
     *
     * @param foundation the candidate foundation as defined in ICE-CORE.
     */
    public void setFoundation(String foundation)
    {
        super.setAttribute(FOUNDATION_ATTR_NAME, foundation);
    }

    /**
     * Returns the candidate foundation as defined in ICE-CORE.
     *
     * @return the candidate foundation as defined in ICE-CORE.
     */
    public String getFoundation()
    {
        return super.getAttributeAsString(FOUNDATION_ATTR_NAME);
    }

    /**
     * Sets this canditate's generation index. A generation is an index,
     * starting at 0, that enables the parties to keep track of updates to the
     * candidate throughout the life of the session. For details, see the ICE
     * Restarts section of XEP-0176.
     *
     * @param generation this canditate's generation index.
     */
    public void setGeneration(int generation)
    {
        super.setAttribute(GENERATION_ATTR_NAME, generation);
    }

    /**
     * Returns this canditate's generation. A generation is an index, starting at
     * 0, that enables the parties to keep track of updates to the candidate
     * throughout the life of the session. For details, see the ICE Restarts
     * section of XEP-0176.
     *
     * @return this canditate's generation index.
     */
    public int getGeneration()
    {
        return super.getAttributeAsInt(GENERATION_ATTR_NAME);
    }

    /**
     * Sets this candidates's unique identifier <tt>String</tt>.
     *
     * @param id this candidates's unique identifier <tt>String</tt>
     */
    public void setID(String id)
    {
        super.setAttribute(ID_ATTR_NAME, id);
    }

    /**
     * Returns this candidates's unique identifier <tt>String</tt>.
     *
     * @return this candidates's unique identifier <tt>String</tt>
     */
    public String getID()
    {
        return super.getAttributeAsString(ID_ATTR_NAME);
    }

    /**
     * Sets this candidate's Internet Protocol (IP) address; this can be either
     * an IPv4 address or an IPv6 address.
     *
     * @param ip this candidate's IPv4 or IPv6 address.
     */
    public void setIP(String ip)
    {
        super.setAttribute(IP_ATTR_NAME, ip);
    }

    /**
     * Returns this candidate's Internet Protocol (IP) address; this can be
     * either an IPv4 address or an IPv6 address.
     *
     * @return this candidate's IPv4 or IPv6 address.
     */
    public String getIP()
    {
        return super.getAttributeAsString(IP_ATTR_NAME);
    }

    /**
     * The network index indicating the interface that the candidate belongs to.
     * The network ID is used for diagnostic purposes only in cases where the
     * calling hardware has more than one Network Interface Card.
     *
     * @param network the network index indicating the interface that the
     * candidate belongs to.
     */
    public void setNetwork(int network)
    {
        super.setAttribute(NETWORK_ATTR_NAME, network);
    }

    /**
     * Returns the network index indicating the interface that the candidate
     * belongs to. The network ID is used for diagnostic purposes only in cases
     * where the calling hardware has more than one Network Interface Card.
     *
     * @return the network index indicating the interface that the candidate
     * belongs to.
     */
    public int getNetwork()
    {
        return super.getAttributeAsInt(NETWORK_ATTR_NAME);
    }

    /**
     * Sets this candidate's port number.
     *
     * @param port this candidate's port number.
     */
    public void setPort(int port)
    {
        super.setAttribute(PORT_ATTR_NAME, port);
    }

    /**
     * Returns this candidate's port number.
     *
     * @return this candidate's port number.
     */
    public int getPort()
    {
        return super.getAttributeAsInt(PORT_ATTR_NAME);
    }

    /**
     * This candidate's priority as defined in ICE's RFC 5245
     *
     * @param priority this candidate's priority
     */
    public void setPriority(long priority)
    {
        super.setAttribute(PRIORITY_ATTR_NAME, priority);
    }

    /**
     * This candidate's priority as defined in ICE's RFC 5245
     *
     * @return this candidate's priority
     */
    public int getPriority()
    {
        return super.getAttributeAsInt(PRIORITY_ATTR_NAME);
    }

    /**
     * Sets this candidate's transport protocol.
     *
     * @param protocol this candidate's transport protocol.
     */
    public void setProtocol(String protocol)
    {
        super.setAttribute(PROTOCOL_ATTR_NAME, protocol);
    }

    /**
     * Sets this candidate's transport protocol.
     *
     * @return this candidate's transport protocol.
     */
    public String getProtocol()
    {
        return super.getAttributeAsString(PROTOCOL_ATTR_NAME);
    }

    /**
     * Sets this candidate's related address as described by ICE's RFC 5245.
     *
     * @param relAddr this candidate's related address as described by ICE's
     * RFC 5245.
     */
    public void setRelAddr(String relAddr)
    {
        super.setAttribute(REL_ADDR_ATTR_NAME, relAddr);
    }

    /**
     * Returns this candidate's related address as described by ICE's RFC 5245.
     *
     * @return this candidate's related address as described by ICE's RFC 5245.
     */
    public String getRelAddr()
    {
        return super.getAttributeAsString(REL_ADDR_ATTR_NAME);
    }

    /**
     * Sets this candidate's related port as described by ICE's RFC 5245.
     *
     * @param relPort this candidate's related port as described by ICE's
     * RFC 5245.
     */
    public void setRelPort(int relPort)
    {
        super.setAttribute(REL_PORT_ATTR_NAME, relPort);
    }

    /**
     * Returns this candidate's related port as described by ICE's RFC 5245.
     *
     * @return this candidate's related port as described by ICE's RFC 5245.
     */
    public int getRelPort()
    {
        return super.getAttributeAsInt(REL_PORT_ATTR_NAME);
    }

    /**
     * Sets a Candidate Type as defined in ICE-CORE. The allowable values are
     * "host" for host candidates, "prflx" for peer reflexive candidates,
     * "relay" for relayed candidates, and "srflx" for server reflexive
     * candidates. All allowable values are enumerated in the {@link
     * CandidateType} enum.
     *
     * @param type this candidates' type as per ICE's RFC 5245.
     */
    public void setType(CandidateType type)
    {
        super.setAttribute(TYPE_ATTR_NAME, type);
    }

    /**
     * Returns a Candidate Type as defined in ICE-CORE. The allowable values are
     * "host" for host candidates, "prflx" for peer reflexive candidates,
     * "relay" for relayed candidates, and "srflx" for server reflexive
     * candidates. All allowable values are enumerated in the {@link
     * CandidateType} enum.
     *
     * @return this candidates' type as per ICE's RFC 5245.
     */
    public CandidateType getType()
    {
        return CandidateType.valueOf(getAttributeAsString(TYPE_ATTR_NAME));
    }

    /**
     * Compares this instance with another CandidatePacketExtension by
     * preference of type: host < local < prflx < srflx < stun < relay.
     *
     * @return 0 if the type are equal. -1 if this instance type is preferred.
     * Otherwise 1.
     */
    public int compareTo(CandidatePacketExtension candidatePacketExtension)
    {
        // If the types are differents.
        if(this.getType() != candidatePacketExtension.getType())
        {
            CandidateType[] types = {
                CandidateType.host,
                CandidateType.local,
                CandidateType.prflx,
                CandidateType.srflx,
                CandidateType.stun,
                CandidateType.relay
            };
            for(int i = 0; i < types.length; ++i)
            {
                // this object is preferred.
                if(types[i] == this.getType())
                {
                    return -1;
                }
                // the candidatePacketExtension is preferred.
                else if(types[i] == candidatePacketExtension.getType())
                {
                    return 1;
                }
            }
        }
        // If the types are equal.
        return 0;
    }
}
=======
/*
 * Jitsi, the OpenSource Java VoIP and Instant Messaging client.
 *
 * Distributable under LGPL license.
 * See terms of license at gnu.org.
 */
package net.java.sip.communicator.impl.protocol.jabber.extensions.jingle;

import net.java.sip.communicator.impl.protocol.jabber.extensions.*;

/**
 * @author Emil Ivov
 */
public class CandidatePacketExtension extends AbstractPacketExtension
    implements Comparable<CandidatePacketExtension>
{
    /**
     * The name of the "candidate" element.
     */
    public static final String ELEMENT_NAME = "candidate";

    /**
     * The name of the "component" element.
     */
    public static final String COMPONENT_ATTR_NAME = "component";

    /**
     * The "component" ID for RTP components.
     */
    public static final int RTP_COMPONENT_ID = 1;

    /**
     * The "component" ID for RTCP components.
     */
    public static final int RTCP_COMPONENT_ID = 2;

    /**
     * The name of the "foundation" element.
     */
    public static final String FOUNDATION_ATTR_NAME = "foundation";

    /**
     * The name of the "generation" element.
     */
    public static final String GENERATION_ATTR_NAME = "generation";

    /**
     * The name of the "id" element.
     */
    public static final String ID_ATTR_NAME = "id";

    /**
     * The name of the "ip" element.
     */
    public static final String IP_ATTR_NAME = "ip";

    /**
     * The name of the "network" element.
     */
    public static final String NETWORK_ATTR_NAME = "network";

    /**
     * The name of the "port" element.
     */
    public static final String PORT_ATTR_NAME = "port";

    /**
     * The name of the "priority" element.
     */
    public static final String PRIORITY_ATTR_NAME = "priority";

    /**
     * The name of the "protocol" element.
     */
    public static final String PROTOCOL_ATTR_NAME = "protocol";

    /**
     * The name of the "rel-addr" element.
     */
    public static final String REL_ADDR_ATTR_NAME = "rel-addr";

    /**
     * The name of the "rel-port" element.
     */
    public static final String REL_PORT_ATTR_NAME = "rel-port";

    /**
     * The name of the "type" element.
     */
    public static final String TYPE_ATTR_NAME = "type";

    /**
     * Creates a new {@link CandidatePacketExtension}
     */
    public CandidatePacketExtension()
    {
        super(null, ELEMENT_NAME);
    }

    /**
     * Creates a new {@link CandidatePacketExtension} with the specified
     * <tt>elementName</tt> so that this class would be usable as a
     * <tt>RemoteCandidatePacketExtension</tt> parent.
     *
     * @param elementName the element name that this instance should be using.
     */
    protected CandidatePacketExtension(String elementName)
    {
        super(null, elementName);
    }

    /**
     * Sets a component ID as defined in ICE-CORE.
     *
     * @param component a component ID as defined in ICE-CORE.
     */
    public void setComponent(int component)
    {
        super.setAttribute(COMPONENT_ATTR_NAME, component);
    }

    /**
     * Returns a component ID as defined in ICE-CORE.
     *
     * @return a component ID as defined in ICE-CORE.
     */
    public int getComponent()
    {
        return super.getAttributeAsInt(COMPONENT_ATTR_NAME);
    }

    /**
     * Sets the candidate foundation as defined in ICE-CORE.
     *
     * @param foundation the candidate foundation as defined in ICE-CORE.
     */
    public void setFoundation(String foundation)
    {
        super.setAttribute(FOUNDATION_ATTR_NAME, foundation);
    }

    /**
     * Returns the candidate foundation as defined in ICE-CORE.
     *
     * @return the candidate foundation as defined in ICE-CORE.
     */
    public String getFoundation()
    {
        return super.getAttributeAsString(FOUNDATION_ATTR_NAME);
    }

    /**
     * Sets this canditate's generation index. A generation is an index,
     * starting at 0, that enables the parties to keep track of updates to the
     * candidate throughout the life of the session. For details, see the ICE
     * Restarts section of XEP-0176.
     *
     * @param generation this canditate's generation index.
     */
    public void setGeneration(int generation)
    {
        super.setAttribute(GENERATION_ATTR_NAME, generation);
    }

    /**
     * Returns this canditate's generation. A generation is an index, starting at
     * 0, that enables the parties to keep track of updates to the candidate
     * throughout the life of the session. For details, see the ICE Restarts
     * section of XEP-0176.
     *
     * @return this canditate's generation index.
     */
    public int getGeneration()
    {
        return super.getAttributeAsInt(GENERATION_ATTR_NAME);
    }

    /**
     * Sets this candidates's unique identifier <tt>String</tt>.
     *
     * @param id this candidates's unique identifier <tt>String</tt>
     */
    public void setID(String id)
    {
        super.setAttribute(ID_ATTR_NAME, id);
    }

    /**
     * Returns this candidates's unique identifier <tt>String</tt>.
     *
     * @return this candidates's unique identifier <tt>String</tt>
     */
    public String getID()
    {
        return super.getAttributeAsString(ID_ATTR_NAME);
    }

    /**
     * Sets this candidate's Internet Protocol (IP) address; this can be either
     * an IPv4 address or an IPv6 address.
     *
     * @param ip this candidate's IPv4 or IPv6 address.
     */
    public void setIP(String ip)
    {
        super.setAttribute(IP_ATTR_NAME, ip);
    }

    /**
     * Returns this candidate's Internet Protocol (IP) address; this can be
     * either an IPv4 address or an IPv6 address.
     *
     * @return this candidate's IPv4 or IPv6 address.
     */
    public String getIP()
    {
        return super.getAttributeAsString(IP_ATTR_NAME);
    }

    /**
     * The network index indicating the interface that the candidate belongs to.
     * The network ID is used for diagnostic purposes only in cases where the
     * calling hardware has more than one Network Interface Card.
     *
     * @param network the network index indicating the interface that the
     * candidate belongs to.
     */
    public void setNetwork(int network)
    {
        super.setAttribute(NETWORK_ATTR_NAME, network);
    }

    /**
     * Returns the network index indicating the interface that the candidate
     * belongs to. The network ID is used for diagnostic purposes only in cases
     * where the calling hardware has more than one Network Interface Card.
     *
     * @return the network index indicating the interface that the candidate
     * belongs to.
     */
    public int getNetwork()
    {
        return super.getAttributeAsInt(NETWORK_ATTR_NAME);
    }

    /**
     * Sets this candidate's port number.
     *
     * @param port this candidate's port number.
     */
    public void setPort(int port)
    {
        super.setAttribute(PORT_ATTR_NAME, port);
    }

    /**
     * Returns this candidate's port number.
     *
     * @return this candidate's port number.
     */
    public int getPort()
    {
        return super.getAttributeAsInt(PORT_ATTR_NAME);
    }

    /**
     * This candidate's priority as defined in ICE's RFC 5245
     *
     * @param priority this candidate's priority
     */
    public void setPriority(long priority)
    {
        super.setAttribute(PRIORITY_ATTR_NAME, priority);
    }

    /**
     * This candidate's priority as defined in ICE's RFC 5245
     *
     * @return this candidate's priority
     */
    public int getPriority()
    {
        return super.getAttributeAsInt(PRIORITY_ATTR_NAME);
    }

    /**
     * Sets this candidate's transport protocol.
     *
     * @param protocol this candidate's transport protocol.
     */
    public void setProtocol(String protocol)
    {
        super.setAttribute(PROTOCOL_ATTR_NAME, protocol);
    }

    /**
     * Sets this candidate's transport protocol.
     *
     * @return this candidate's transport protocol.
     */
    public String getProtocol()
    {
        return super.getAttributeAsString(PROTOCOL_ATTR_NAME);
    }

    /**
     * Sets this candidate's related address as described by ICE's RFC 5245.
     *
     * @param relAddr this candidate's related address as described by ICE's
     * RFC 5245.
     */
    public void setRelAddr(String relAddr)
    {
        super.setAttribute(REL_ADDR_ATTR_NAME, relAddr);
    }

    /**
     * Returns this candidate's related address as described by ICE's RFC 5245.
     *
     * @return this candidate's related address as described by ICE's RFC 5245.
     */
    public String getRelAddr()
    {
        return super.getAttributeAsString(REL_ADDR_ATTR_NAME);
    }

    /**
     * Sets this candidate's related port as described by ICE's RFC 5245.
     *
     * @param relPort this candidate's related port as described by ICE's
     * RFC 5245.
     */
    public void setRelPort(int relPort)
    {
        super.setAttribute(REL_PORT_ATTR_NAME, relPort);
    }

    /**
     * Returns this candidate's related port as described by ICE's RFC 5245.
     *
     * @return this candidate's related port as described by ICE's RFC 5245.
     */
    public int getRelPort()
    {
        return super.getAttributeAsInt(REL_PORT_ATTR_NAME);
    }

    /**
     * Sets a Candidate Type as defined in ICE-CORE. The allowable values are
     * "host" for host candidates, "prflx" for peer reflexive candidates,
     * "relay" for relayed candidates, and "srflx" for server reflexive
     * candidates. All allowable values are enumerated in the {@link
     * CandidateType} enum.
     *
     * @param type this candidates' type as per ICE's RFC 5245.
     */
    public void setType(CandidateType type)
    {
        super.setAttribute(TYPE_ATTR_NAME, type);
    }

    /**
     * Returns a Candidate Type as defined in ICE-CORE. The allowable values are
     * "host" for host candidates, "prflx" for peer reflexive candidates,
     * "relay" for relayed candidates, and "srflx" for server reflexive
     * candidates. All allowable values are enumerated in the {@link
     * CandidateType} enum.
     *
     * @return this candidates' type as per ICE's RFC 5245.
     */
    public CandidateType getType()
    {
        return CandidateType.valueOf(getAttributeAsString(TYPE_ATTR_NAME));
    }

    /**
     * Compares this instance with another CandidatePacketExtension by
     * preference of type: host < local < prflx < srflx < stun < relay.
     *
     * @return 0 if the type are equal. -1 if this instance type is preferred.
     * Otherwise 1.
     */
    public int compareTo(CandidatePacketExtension candidatePacketExtension)
    {
        // If the types are differents.
        if(this.getType() != candidatePacketExtension.getType())
        {
            CandidateType[] types = {
                CandidateType.host,
                CandidateType.local,
                CandidateType.prflx,
                CandidateType.srflx,
                CandidateType.stun,
                CandidateType.relay
            };
            for(int i = 0; i < types.length; ++i)
            {
                // this object is preferred.
                if(types[i] == this.getType())
                {
                    return -1;
                }
                // the candidatePacketExtension is preferred.
                else if(types[i] == candidatePacketExtension.getType())
                {
                    return 1;
                }
            }
        }
        // If the types are equal.
        return 0;
    }
}
>>>>>>> 98bf7a07
<|MERGE_RESOLUTION|>--- conflicted
+++ resolved
@@ -1,4 +1,3 @@
-<<<<<<< HEAD
 /*
  * Jitsi, the OpenSource Java VoIP and Instant Messaging client.
  *
@@ -135,7 +134,7 @@
      *
      * @param foundation the candidate foundation as defined in ICE-CORE.
      */
-    public void setFoundation(String foundation)
+    public void setFoundation(int foundation)
     {
         super.setAttribute(FOUNDATION_ATTR_NAME, foundation);
     }
@@ -145,9 +144,9 @@
      *
      * @return the candidate foundation as defined in ICE-CORE.
      */
-    public String getFoundation()
-    {
-        return super.getAttributeAsString(FOUNDATION_ATTR_NAME);
+    public int getFoundation()
+    {
+        return super.getAttributeAsInt(FOUNDATION_ATTR_NAME);
     }
 
     /**
@@ -411,419 +410,4 @@
         // If the types are equal.
         return 0;
     }
-}
-=======
-/*
- * Jitsi, the OpenSource Java VoIP and Instant Messaging client.
- *
- * Distributable under LGPL license.
- * See terms of license at gnu.org.
- */
-package net.java.sip.communicator.impl.protocol.jabber.extensions.jingle;
-
-import net.java.sip.communicator.impl.protocol.jabber.extensions.*;
-
-/**
- * @author Emil Ivov
- */
-public class CandidatePacketExtension extends AbstractPacketExtension
-    implements Comparable<CandidatePacketExtension>
-{
-    /**
-     * The name of the "candidate" element.
-     */
-    public static final String ELEMENT_NAME = "candidate";
-
-    /**
-     * The name of the "component" element.
-     */
-    public static final String COMPONENT_ATTR_NAME = "component";
-
-    /**
-     * The "component" ID for RTP components.
-     */
-    public static final int RTP_COMPONENT_ID = 1;
-
-    /**
-     * The "component" ID for RTCP components.
-     */
-    public static final int RTCP_COMPONENT_ID = 2;
-
-    /**
-     * The name of the "foundation" element.
-     */
-    public static final String FOUNDATION_ATTR_NAME = "foundation";
-
-    /**
-     * The name of the "generation" element.
-     */
-    public static final String GENERATION_ATTR_NAME = "generation";
-
-    /**
-     * The name of the "id" element.
-     */
-    public static final String ID_ATTR_NAME = "id";
-
-    /**
-     * The name of the "ip" element.
-     */
-    public static final String IP_ATTR_NAME = "ip";
-
-    /**
-     * The name of the "network" element.
-     */
-    public static final String NETWORK_ATTR_NAME = "network";
-
-    /**
-     * The name of the "port" element.
-     */
-    public static final String PORT_ATTR_NAME = "port";
-
-    /**
-     * The name of the "priority" element.
-     */
-    public static final String PRIORITY_ATTR_NAME = "priority";
-
-    /**
-     * The name of the "protocol" element.
-     */
-    public static final String PROTOCOL_ATTR_NAME = "protocol";
-
-    /**
-     * The name of the "rel-addr" element.
-     */
-    public static final String REL_ADDR_ATTR_NAME = "rel-addr";
-
-    /**
-     * The name of the "rel-port" element.
-     */
-    public static final String REL_PORT_ATTR_NAME = "rel-port";
-
-    /**
-     * The name of the "type" element.
-     */
-    public static final String TYPE_ATTR_NAME = "type";
-
-    /**
-     * Creates a new {@link CandidatePacketExtension}
-     */
-    public CandidatePacketExtension()
-    {
-        super(null, ELEMENT_NAME);
-    }
-
-    /**
-     * Creates a new {@link CandidatePacketExtension} with the specified
-     * <tt>elementName</tt> so that this class would be usable as a
-     * <tt>RemoteCandidatePacketExtension</tt> parent.
-     *
-     * @param elementName the element name that this instance should be using.
-     */
-    protected CandidatePacketExtension(String elementName)
-    {
-        super(null, elementName);
-    }
-
-    /**
-     * Sets a component ID as defined in ICE-CORE.
-     *
-     * @param component a component ID as defined in ICE-CORE.
-     */
-    public void setComponent(int component)
-    {
-        super.setAttribute(COMPONENT_ATTR_NAME, component);
-    }
-
-    /**
-     * Returns a component ID as defined in ICE-CORE.
-     *
-     * @return a component ID as defined in ICE-CORE.
-     */
-    public int getComponent()
-    {
-        return super.getAttributeAsInt(COMPONENT_ATTR_NAME);
-    }
-
-    /**
-     * Sets the candidate foundation as defined in ICE-CORE.
-     *
-     * @param foundation the candidate foundation as defined in ICE-CORE.
-     */
-    public void setFoundation(String foundation)
-    {
-        super.setAttribute(FOUNDATION_ATTR_NAME, foundation);
-    }
-
-    /**
-     * Returns the candidate foundation as defined in ICE-CORE.
-     *
-     * @return the candidate foundation as defined in ICE-CORE.
-     */
-    public String getFoundation()
-    {
-        return super.getAttributeAsString(FOUNDATION_ATTR_NAME);
-    }
-
-    /**
-     * Sets this canditate's generation index. A generation is an index,
-     * starting at 0, that enables the parties to keep track of updates to the
-     * candidate throughout the life of the session. For details, see the ICE
-     * Restarts section of XEP-0176.
-     *
-     * @param generation this canditate's generation index.
-     */
-    public void setGeneration(int generation)
-    {
-        super.setAttribute(GENERATION_ATTR_NAME, generation);
-    }
-
-    /**
-     * Returns this canditate's generation. A generation is an index, starting at
-     * 0, that enables the parties to keep track of updates to the candidate
-     * throughout the life of the session. For details, see the ICE Restarts
-     * section of XEP-0176.
-     *
-     * @return this canditate's generation index.
-     */
-    public int getGeneration()
-    {
-        return super.getAttributeAsInt(GENERATION_ATTR_NAME);
-    }
-
-    /**
-     * Sets this candidates's unique identifier <tt>String</tt>.
-     *
-     * @param id this candidates's unique identifier <tt>String</tt>
-     */
-    public void setID(String id)
-    {
-        super.setAttribute(ID_ATTR_NAME, id);
-    }
-
-    /**
-     * Returns this candidates's unique identifier <tt>String</tt>.
-     *
-     * @return this candidates's unique identifier <tt>String</tt>
-     */
-    public String getID()
-    {
-        return super.getAttributeAsString(ID_ATTR_NAME);
-    }
-
-    /**
-     * Sets this candidate's Internet Protocol (IP) address; this can be either
-     * an IPv4 address or an IPv6 address.
-     *
-     * @param ip this candidate's IPv4 or IPv6 address.
-     */
-    public void setIP(String ip)
-    {
-        super.setAttribute(IP_ATTR_NAME, ip);
-    }
-
-    /**
-     * Returns this candidate's Internet Protocol (IP) address; this can be
-     * either an IPv4 address or an IPv6 address.
-     *
-     * @return this candidate's IPv4 or IPv6 address.
-     */
-    public String getIP()
-    {
-        return super.getAttributeAsString(IP_ATTR_NAME);
-    }
-
-    /**
-     * The network index indicating the interface that the candidate belongs to.
-     * The network ID is used for diagnostic purposes only in cases where the
-     * calling hardware has more than one Network Interface Card.
-     *
-     * @param network the network index indicating the interface that the
-     * candidate belongs to.
-     */
-    public void setNetwork(int network)
-    {
-        super.setAttribute(NETWORK_ATTR_NAME, network);
-    }
-
-    /**
-     * Returns the network index indicating the interface that the candidate
-     * belongs to. The network ID is used for diagnostic purposes only in cases
-     * where the calling hardware has more than one Network Interface Card.
-     *
-     * @return the network index indicating the interface that the candidate
-     * belongs to.
-     */
-    public int getNetwork()
-    {
-        return super.getAttributeAsInt(NETWORK_ATTR_NAME);
-    }
-
-    /**
-     * Sets this candidate's port number.
-     *
-     * @param port this candidate's port number.
-     */
-    public void setPort(int port)
-    {
-        super.setAttribute(PORT_ATTR_NAME, port);
-    }
-
-    /**
-     * Returns this candidate's port number.
-     *
-     * @return this candidate's port number.
-     */
-    public int getPort()
-    {
-        return super.getAttributeAsInt(PORT_ATTR_NAME);
-    }
-
-    /**
-     * This candidate's priority as defined in ICE's RFC 5245
-     *
-     * @param priority this candidate's priority
-     */
-    public void setPriority(long priority)
-    {
-        super.setAttribute(PRIORITY_ATTR_NAME, priority);
-    }
-
-    /**
-     * This candidate's priority as defined in ICE's RFC 5245
-     *
-     * @return this candidate's priority
-     */
-    public int getPriority()
-    {
-        return super.getAttributeAsInt(PRIORITY_ATTR_NAME);
-    }
-
-    /**
-     * Sets this candidate's transport protocol.
-     *
-     * @param protocol this candidate's transport protocol.
-     */
-    public void setProtocol(String protocol)
-    {
-        super.setAttribute(PROTOCOL_ATTR_NAME, protocol);
-    }
-
-    /**
-     * Sets this candidate's transport protocol.
-     *
-     * @return this candidate's transport protocol.
-     */
-    public String getProtocol()
-    {
-        return super.getAttributeAsString(PROTOCOL_ATTR_NAME);
-    }
-
-    /**
-     * Sets this candidate's related address as described by ICE's RFC 5245.
-     *
-     * @param relAddr this candidate's related address as described by ICE's
-     * RFC 5245.
-     */
-    public void setRelAddr(String relAddr)
-    {
-        super.setAttribute(REL_ADDR_ATTR_NAME, relAddr);
-    }
-
-    /**
-     * Returns this candidate's related address as described by ICE's RFC 5245.
-     *
-     * @return this candidate's related address as described by ICE's RFC 5245.
-     */
-    public String getRelAddr()
-    {
-        return super.getAttributeAsString(REL_ADDR_ATTR_NAME);
-    }
-
-    /**
-     * Sets this candidate's related port as described by ICE's RFC 5245.
-     *
-     * @param relPort this candidate's related port as described by ICE's
-     * RFC 5245.
-     */
-    public void setRelPort(int relPort)
-    {
-        super.setAttribute(REL_PORT_ATTR_NAME, relPort);
-    }
-
-    /**
-     * Returns this candidate's related port as described by ICE's RFC 5245.
-     *
-     * @return this candidate's related port as described by ICE's RFC 5245.
-     */
-    public int getRelPort()
-    {
-        return super.getAttributeAsInt(REL_PORT_ATTR_NAME);
-    }
-
-    /**
-     * Sets a Candidate Type as defined in ICE-CORE. The allowable values are
-     * "host" for host candidates, "prflx" for peer reflexive candidates,
-     * "relay" for relayed candidates, and "srflx" for server reflexive
-     * candidates. All allowable values are enumerated in the {@link
-     * CandidateType} enum.
-     *
-     * @param type this candidates' type as per ICE's RFC 5245.
-     */
-    public void setType(CandidateType type)
-    {
-        super.setAttribute(TYPE_ATTR_NAME, type);
-    }
-
-    /**
-     * Returns a Candidate Type as defined in ICE-CORE. The allowable values are
-     * "host" for host candidates, "prflx" for peer reflexive candidates,
-     * "relay" for relayed candidates, and "srflx" for server reflexive
-     * candidates. All allowable values are enumerated in the {@link
-     * CandidateType} enum.
-     *
-     * @return this candidates' type as per ICE's RFC 5245.
-     */
-    public CandidateType getType()
-    {
-        return CandidateType.valueOf(getAttributeAsString(TYPE_ATTR_NAME));
-    }
-
-    /**
-     * Compares this instance with another CandidatePacketExtension by
-     * preference of type: host < local < prflx < srflx < stun < relay.
-     *
-     * @return 0 if the type are equal. -1 if this instance type is preferred.
-     * Otherwise 1.
-     */
-    public int compareTo(CandidatePacketExtension candidatePacketExtension)
-    {
-        // If the types are differents.
-        if(this.getType() != candidatePacketExtension.getType())
-        {
-            CandidateType[] types = {
-                CandidateType.host,
-                CandidateType.local,
-                CandidateType.prflx,
-                CandidateType.srflx,
-                CandidateType.stun,
-                CandidateType.relay
-            };
-            for(int i = 0; i < types.length; ++i)
-            {
-                // this object is preferred.
-                if(types[i] == this.getType())
-                {
-                    return -1;
-                }
-                // the candidatePacketExtension is preferred.
-                else if(types[i] == candidatePacketExtension.getType())
-                {
-                    return 1;
-                }
-            }
-        }
-        // If the types are equal.
-        return 0;
-    }
-}
->>>>>>> 98bf7a07
+}