--- conflicted
+++ resolved
@@ -37,11 +37,7 @@
     /**
      * The current jabber connection.
      */
-<<<<<<< HEAD
-    private XMPPTCPConnection connection = null;
-=======
-    private Connection connection = null;
->>>>>>> 18347bb4
+    private XMPPConnection connection = null;
 
     /**
      * Local address for the connection.
@@ -73,11 +69,7 @@
      * Sets current connection.
      * @param connection the connection.
      */
-<<<<<<< HEAD
-    public void setConnection(XMPPTCPConnection connection)
-=======
-    public void setConnection(Connection connection)
->>>>>>> 18347bb4
+    public void setConnection(XMPPConnection connection)
     {
         this.connection = connection;
     }
@@ -96,50 +88,33 @@
          */
         public void processStanza(Stanza packet)
         {
-<<<<<<< HEAD
             try
             {
                 if(packetLogging.isLoggingEnabled(
                         PacketLoggingService.ProtocolName.JABBER)
                     && packet != null && getSocket() != null)
-=======
-            if(packetLogging.isLoggingEnabled(
-                    PacketLoggingService.ProtocolName.JABBER)
-                && packet != null)
-            {
-                if(remoteAddress == null)
                 {
-                    if (connection.getSocket() != null)
-                    {
-                        remoteAddress = connection.getSocket()
-                            .getInetAddress().getAddress();
-                        localAddress = connection.getSocket()
-                            .getLocalAddress().getAddress();
-                    }
-                    else
-                    {
-                        remoteAddress = new byte[] { 0, 0, 0, 0 };
-                        localAddress = new byte[] { 0, 0, 0, 0 };
-                    }
-                }
-
-                int localPort = 0;
-                int remotePort = 5222;
-                if (connection.getSocket() != null)
-                {
-                    localPort = connection.getSocket().getLocalPort();
-                    remotePort = connection.getPort();
-                }
-
-                byte[] packetBytes;
-
-                if(packet instanceof Message)
->>>>>>> 18347bb4
-                {
+                    Socket socket = getSocket();
                     if(remoteAddress == null)
                     {
-                        remoteAddress = getSocket().getInetAddress().getAddress();
-                        localAddress = getSocket().getLocalAddress().getAddress();
+                        if (socket != null)
+                        {
+                            remoteAddress = socket.getInetAddress().getAddress();
+                            localAddress = socket.getLocalAddress().getAddress();
+                        }
+                        else
+                        {
+                            remoteAddress = new byte[4];
+                            localAddress = new byte[4];
+                        }
+                    }
+
+                    int localPort = 0;
+                    int remotePort = 5222;
+                    if (socket != null)
+                    {
+                        localPort = socket.getLocalPort();
+                        remotePort = connection.getPort();
                     }
 
                     byte[] packetBytes;
@@ -157,32 +132,14 @@
                     packetLogging.logPacket(
                             PacketLoggingService.ProtocolName.JABBER,
                             localAddress,
-                        getSocket().getLocalPort(),
+                            localPort,
                             remoteAddress,
-                            connection.getPort(),
+                            remotePort,
                             PacketLoggingService.TransportName.TCP,
                             true,
                             packetBytes
                         );
                 }
-<<<<<<< HEAD
-=======
-                else
-                {
-                    packetBytes = packet.toXML().getBytes("UTF-8");
-                }
-
-                packetLogging.logPacket(
-                        PacketLoggingService.ProtocolName.JABBER,
-                        localAddress,
-                        localPort,
-                        remoteAddress,
-                        remotePort,
-                        PacketLoggingService.TransportName.TCP,
-                        true,
-                        packetBytes
-                    );
->>>>>>> 18347bb4
             }
             catch(Throwable t)
             {
@@ -258,35 +215,21 @@
          */
         public void processStanza(Stanza packet)
         {
-<<<<<<< HEAD
             try
             {
                 if(packetLogging.isLoggingEnabled(
                         PacketLoggingService.ProtocolName.JABBER)
-                    && packet != null && getSocket() != null)
-=======
-            if(packetLogging.isLoggingEnabled(
-                    PacketLoggingService.ProtocolName.JABBER)
-                && packet != null)
-            {
-                int localPort = 0;
-                int remotePort = 5222;
-                if (connection.getSocket() != null)
+                    && packet != null)
                 {
-                    localPort = connection.getSocket().getLocalPort();
-                    remotePort = connection.getPort();
-                }
-
-                byte[] packetBytes;
-
-                if(packet instanceof Message)
-                {
-                    packetBytes = cloneAnonyMessage(packet)
-                        .toXML().getBytes("UTF-8");
-                }
-                else
->>>>>>> 18347bb4
-                {
+                    int localPort = 0;
+                    int remotePort = 5222;
+                    Socket socket = getSocket();
+                    if (socket != null)
+                    {
+                        localPort = socket.getLocalPort();
+                        remotePort = connection.getPort();
+                    }
+
                     byte[] packetBytes;
 
                     if(packet instanceof Message)
@@ -302,28 +245,14 @@
                     packetLogging.logPacket(
                         PacketLoggingService.ProtocolName.JABBER,
                         remoteAddress,
-                        connection.getPort(),
+                        remotePort,
                         localAddress,
-                        getSocket().getLocalPort(),
+                        localPort,
                         PacketLoggingService.TransportName.TCP,
                         false,
                         packetBytes
                     );
                 }
-<<<<<<< HEAD
-=======
-
-                packetLogging.logPacket(
-                    PacketLoggingService.ProtocolName.JABBER,
-                    remoteAddress,
-                    remotePort,
-                    localAddress,
-                    localPort,
-                    PacketLoggingService.TransportName.TCP,
-                    false,
-                    packetBytes
-                );
->>>>>>> 18347bb4
             }
             catch(Throwable t)
             {
