/*
 * Jitsi, the OpenSource Java VoIP and Instant Messaging client.
 *
 * Copyright @ 2015 Atlassian Pty Ltd
 *
 * Licensed under the Apache License, Version 2.0 (the "License");
 * you may not use this file except in compliance with the License.
 * You may obtain a copy of the License at
 *
 *     http://www.apache.org/licenses/LICENSE-2.0
 *
 * Unless required by applicable law or agreed to in writing, software
 * distributed under the License is distributed on an "AS IS" BASIS,
 * WITHOUT WARRANTIES OR CONDITIONS OF ANY KIND, either express or implied.
 * See the License for the specific language governing permissions and
 * limitations under the License.
 */
package net.java.sip.communicator.impl.protocol.jabber.extensions.jingle;

import org.jivesoftware.smack.packet.*;
import org.jivesoftware.smack.provider.*;
import org.xmlpull.v1.*;

/**
 * The <tt>ReasonProvider</tt> parses "reason" elements into {@link
 * ReasonPacketExtension} instances.
 *
 * @author Emil Ivov
 */
public class ReasonProvider extends ExtensionElementProvider<ReasonPacketExtension>
{

    /**
     * Parses a reason extension sub-packet and creates a {@link
     * ReasonPacketExtension} instance. At the beginning of the method call,
     * the xml parser will be positioned on the opening element of the packet
     * extension. As required by the smack API, at the end of the method call,
     * the parser will be positioned on the closing element of the packet
     * extension.
     *
     * @param parser an XML parser positioned at the opening <tt>reason</tt>
     * element.
     *
     * @return a new {@link ReasonPacketExtension} instance.
     * @throws java.lang.Exception if an error occurs parsing the XML.
     */
    @Override
    public ReasonPacketExtension parse(XmlPullParser parser, int depth)
        throws Exception
    {
        String text = null;
        Reason reason = null;

        boolean done = false;

        int eventType;
        String elementName;

        while (!done)
        {
            eventType = parser.next();
            elementName = parser.getName();

            if (eventType == XmlPullParser.START_TAG)
            {
                // the reason itself.
                if( reason == null)
                {
                    //let the parse exception fly as it would mean we have
                    //some weird element first in the list.
                    reason = Reason.parseString(elementName);
                }
                else if (elementName.equals(
                                ReasonPacketExtension.TEXT_ELEMENT_NAME))
                {
                    text = parseText(parser);
                }
                else
                {
                    //this is an element that we don't currently support.
                }
            }
            else if (eventType == XmlPullParser.END_TAG)
            {
                if (parser.getName().equals(ReasonPacketExtension.ELEMENT_NAME))
                {
                    done = true;
                }
            }
        }
        ReasonPacketExtension reasonExt
<<<<<<< HEAD
            = new ReasonPacketExtension(reason, text, (ExtensionElement)null);
=======
            = new ReasonPacketExtension(reason, text, null);
>>>>>>> 039f6a00

        return reasonExt;

    }

    /**
     * Returns the content of the next {@link XmlPullParser#TEXT} element that
     * we encounter in <tt>parser</tt>.
     *
     * @param parser the parse that we'll be probing for text.
     *
     * @return the content of the next {@link XmlPullParser#TEXT} element we
     * come across or <tt>null</tt> if we encounter a closing tag first.
     *
     * @throws java.lang.Exception if an error occurs parsing the XML.
     */
    public String parseText(XmlPullParser parser)
        throws Exception
    {
        boolean done = false;

        int eventType;
        String text = null;

        while (!done)
        {
            eventType = parser.next();

            if (eventType == XmlPullParser.TEXT)
            {
                text = parser.getText();
            }
            else if (eventType == XmlPullParser.END_TAG)
            {
                done = true;
            }
        }

        return text;
    }
}<|MERGE_RESOLUTION|>--- conflicted
+++ resolved
@@ -89,11 +89,7 @@
             }
         }
         ReasonPacketExtension reasonExt
-<<<<<<< HEAD
-            = new ReasonPacketExtension(reason, text, (ExtensionElement)null);
-=======
             = new ReasonPacketExtension(reason, text, null);
->>>>>>> 039f6a00
 
         return reasonExt;
 
