/*
 * Jitsi, the OpenSource Java VoIP and Instant Messaging client.
 *
 * Copyright @ 2015 Atlassian Pty Ltd
 *
 * Licensed under the Apache License, Version 2.0 (the "License");
 * you may not use this file except in compliance with the License.
 * You may obtain a copy of the License at
 *
 *     http://www.apache.org/licenses/LICENSE-2.0
 *
 * Unless required by applicable law or agreed to in writing, software
 * distributed under the License is distributed on an "AS IS" BASIS,
 * WITHOUT WARRANTIES OR CONDITIONS OF ANY KIND, either express or implied.
 * See the License for the specific language governing permissions and
 * limitations under the License.
 */
package net.java.sip.communicator.impl.protocol.jabber;

import net.java.sip.communicator.service.certificate.*;
import net.java.sip.communicator.service.protocol.*;
import org.jivesoftware.smack.*;
import org.jxmpp.jid.*;
import org.jxmpp.jid.parts.Resourcepart;

import javax.net.ssl.*;
import java.io.*;
import java.security.*;

/**
 * Is responsible to configure the login mechanism for smack
 * and later login to the XMPP server.
 *
 * @author Stefan Sieber
 */
public interface JabberLoginStrategy
{
    /**
     * Prepare the login by e.g. asking the user for his password.
     *
     * @param authority SecurityAuthority to obtain the password
     * @param reasonCode reason why we're preparing for login
     * @return UserCredentials in case they need to be cached for this session
     *         (i.e. password is not persistent)
     *
     * @see SecurityAuthority
     */
    UserCredentials prepareLogin(SecurityAuthority authority, int reasonCode);

    /**
     * Determines whether the login preparation was successful and the strategy
     * is ready to start connecting.
     *
     * @return true if prepareLogin was successful.
     */
    boolean loginPreparationSuccessful();

    /**
     * Performs the login for the specified connection.
     *
     * @param connection Connection  to login
     * @param jid the full JID to use
     * @return true to continue connecting, false to abort
     */
    boolean login(AbstractXMPPConnection connection, EntityFullJid jid)
        throws XMPPException, InterruptedException, IOException, SmackException;

    /**
     * Is TLS required for this login strategy / account?
     * @return true if TLS is required
     */
    boolean isTlsRequired();

    /**
     * Creates an SSLContext to use for the login strategy.
     * @param certificateService  certificate service to retrieve the
     *                            ssl context
     * @param trustManager Trust manager to use for the context
     *
     * @return the SSLContext
     */
<<<<<<< HEAD
    SSLContext createSslContext(CertificateService certificateService,
            X509TrustManager trustManager)
=======
    public SSLContext createSslContext(CertificateService certificateService,
        X509ExtendedTrustManager trustManager)
>>>>>>> 8731c203
            throws GeneralSecurityException;

    /**
     * Gets the connection configuration builder.
     * @return The connection configuration builder configured for this login
     *  strategy.
     */
    ConnectionConfiguration.Builder getConnectionConfigurationBuilder();
}<|MERGE_RESOLUTION|>--- conflicted
+++ resolved
@@ -79,13 +79,8 @@
      *
      * @return the SSLContext
      */
-<<<<<<< HEAD
     SSLContext createSslContext(CertificateService certificateService,
-            X509TrustManager trustManager)
-=======
-    public SSLContext createSslContext(CertificateService certificateService,
-        X509ExtendedTrustManager trustManager)
->>>>>>> 8731c203
+            X509ExtendedTrustManager trustManager)
             throws GeneralSecurityException;
 
     /**
