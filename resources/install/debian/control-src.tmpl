Source: _PACKAGE_NAME_
Section: net
Priority: optional
Maintainer: Jitsi Team <dev@jitsi.org>
Uploaders: Emil Ivov <emcho@jitsi.org>, Damian Minkov <damencho@jitsi.org>
Homepage: _APP_WEB_
Build-Depends: debhelper (>= 9), javahelper,
               dpkg-dev (>= 1.16.1),
               default-jdk,
               ant,
               ant-optional,
               ant-contrib-cpptasks,
               ant-contrib,
               libjitsi,
               libjitsi-jni,
               libxpp3-java,
               libjzlib-java,
               libbcprov-java,
               libbcpkix-java,
               libweupnp-java,
               libjna-java,
               libjna-platform-java,
               libcommons-codec-java,
               libcommons-lang3-java,
               liblog4j1.2-java,
               libjgoodies-forms-java,
               libjmdns-java,
               libdnsjava-java (>= 2.1.7~),
               libmac-widgets-java,
               libfelix-main-java,
               libfelix-framework-java,
               junit,
               libcommons-logging-java,
               liblaf-widget-java,
               libhttpcore-java,
               libhttpmime-java,
               libhttpclient-java (>= 4.2.1),
               libjson-simple-java (>= 1.1.1),
               libdbus-java,
               libeasymock-java,
               libxt-dev,
               libxtst-dev,
               libxv-dev,
               libdbus-1-dev,
               libunbound-dev,
               libxss-dev,
               libgtk2.0-dev,
               libglib2.0-dev,
               libguava-java,
               libhsqldb-java,
               glassfish-activation,
               glassfish-mail,
               libjcalendar-java,
               libphonenumber6-java,
               libslf4j-java
Standards-Version: 3.9.6

Package: _PACKAGE_NAME_
Architecture: all
Depends: ${misc:Depends},
         _PACKAGE_NAME_-jni (>= ${source:Version}),
         _PACKAGE_NAME_-common (= ${source:Version}),
         libjitsi (= ${libjitsi:version}),
         libjitsi-jni (= ${libjitsi:version}),
<<<<<<< HEAD
         default-jre | java6-runtime,
=======
         default-jre,
>>>>>>> c6e2e069
         libunixsocket-java,
         libhttpcore-java,
         liblog4j1.2-java,
         libjmdns-java,
         libmac-widgets-java,
         libfelix-main-java,
         libfelix-framework-java,
         libhttpclient-java (>= 4.2.1),
         libhttpmime-java,
         libcommons-logging-java,
         libcommons-codec-java,
         libcommons-lang3-java,
         liblaf-widget-java,
         libdbus-java,
         libbcprov-java,
         libweupnp-java,
         libjna-java,
         libjna-platform-java,
         libjgoodies-forms-java,
         libguava-java,
         libhsqldb-java,
         libjson-simple-java (>= 1.1.1),
         libjcalendar-java,
         libphonenumber6-java,
         libslf4j-java
Recommends: ${java:Recommends}
Description: VoIP and Instant Messaging client
 _APP_NAME_ is an application that allows you to do audio/video
 conversations over the Internet through the SIP and XMPP/Jabber protocol,
 as well as chat with your friends using some of the most popular instant
 messaging protocols such as SIP/SIMPLE, XMPP/Jabber, AIM/ICQ, Yahoo and others.

Package: _PACKAGE_NAME_-jni
Replaces: libjitsi-jni (<< 415)
Section: libs
Architecture: amd64 i386
Depends: ${misc:Depends}, ${shlibs:Depends}
Description: _APP_NAME_ JNI library
 These are the jni bindings for  _APP_NAME_ the Java VoIP
 and Instant Messaging client. Libraries to access audio and video devices.
 Native binaries used to render the video and detect network configuration
 changes. Binaries for audio codecs like opus and g722. Global shortcuts,
 notifications and hid devices control.

Package: _PACKAGE_NAME_-common
Section: libs
Architecture: all
Depends: ${misc:Depends}, ${shlibs:Depends},
         libdnsjava-java (>= 2.1.7~),
         libxpp3-java,
         libjzlib-java,
         libbcpkix-java
Description: _APP_NAME_ common bundles
 These are the common files for _APP_NAME_ the Java VoIP
 and Instant Messaging client. Bundles that are reused by others like
 jitsi-videobridge.<|MERGE_RESOLUTION|>--- conflicted
+++ resolved
@@ -62,11 +62,7 @@
          _PACKAGE_NAME_-common (= ${source:Version}),
          libjitsi (= ${libjitsi:version}),
          libjitsi-jni (= ${libjitsi:version}),
-<<<<<<< HEAD
-         default-jre | java6-runtime,
-=======
          default-jre,
->>>>>>> c6e2e069
          libunixsocket-java,
          libhttpcore-java,
          liblog4j1.2-java,
