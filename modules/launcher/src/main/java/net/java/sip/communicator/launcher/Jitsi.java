--- conflicted
+++ resolved
@@ -41,10 +41,6 @@
  */
 public class Jitsi
 {
-<<<<<<< HEAD
-
-=======
->>>>>>> 5155482d
     /**
      * Legacy home directory names that we can use if current dir name is the
      * currently active name (overridableDirName).
@@ -98,23 +94,7 @@
      * @param args command line args if any
      * @throws Exception whenever it makes sense.
      */
-<<<<<<< HEAD
     public static void main(String[] args) throws Exception
-=======
-    public static void main(String[] args)
-        throws Exception
-    {
-        try (var cl = new BundleClassLoader(Jitsi.class.getClassLoader()))
-        {
-            var c = cl.loadClass(Jitsi.class.getName());
-            var m = c.getDeclaredMethod("mainWithCl", String[].class);
-            m.invoke(null, (Object) args);
-        }
-    }
-
-    public static void mainWithCl(String[] args)
-        throws Exception
->>>>>>> 5155482d
     {
         init();
         handleArguments(args);
@@ -132,11 +112,7 @@
             .addClassLoaders(Jitsi.class.getClassLoader())
             .forPackages("org.jitsi", "net.java.sip"));
 
-<<<<<<< HEAD
         for (final var activator : reflections.getSubTypesOf(BundleActivator.class))
-=======
-        for (var activator : reflections.getSubTypesOf(BundleActivator.class))
->>>>>>> 5155482d
         {
             if ((activator.getModifiers() & Modifier.ABSTRACT) == Modifier.ABSTRACT)
             {
